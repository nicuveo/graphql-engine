--- conflicted
+++ resolved
@@ -119,15 +119,14 @@
               "some": ["nesting", "id"]
             }
           }
-<<<<<<< HEAD
-        }],
-        "jsx-a11y/anchor-is-valid": [0, 
-          { "components": ["Link"], 
+        ],
+        "jsx-a11y/anchor-is-valid": [
+          0, 
+          { 
+            "components": ["Link"], 
             "specialLink": [], 
-            "aspects": ["​noHref", "invalidHref", "preferButton"]
+            "aspects": ["noHref", "invalidHref", "preferButton"]
           }
-=======
->>>>>>> 29da6afe
         ],
         "import/extensions": 0,
         "import/prefer-default-export": "off",
