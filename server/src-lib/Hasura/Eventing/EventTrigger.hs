--- conflicted
+++ resolved
@@ -61,10 +61,7 @@
 import           Hasura.RQL.Types
 import           Hasura.Server.Version                (HasVersion)
 import           Hasura.SQL.Types
-<<<<<<< HEAD
-=======
 import qualified Hasura.Tracing                       as Tracing
->>>>>>> 7ad271aa
 
 import qualified Control.Concurrent.Async.Lifted.Safe as LA
 import qualified Data.HashMap.Strict                  as M
@@ -165,10 +162,7 @@
   :: forall m void
    . ( HasVersion
      , MonadIO m
-<<<<<<< HEAD
-=======
      , Tracing.HasReporter m
->>>>>>> 7ad271aa
      , MonadBaseControl IO m
      , LA.Forall (LA.Pure m)
      , MonadMask m
@@ -210,10 +204,7 @@
         -- process approximately in order, minding HASURA_GRAPHQL_EVENTS_HTTP_POOL_SIZE:
         forM_ events $ \event -> do
           t <- processEvent event
-<<<<<<< HEAD
-=======
             & Tracing.runTraceT "process event"
->>>>>>> 7ad271aa
             & withEventEngineCtx eeCtx
             & flip runReaderT (logger, httpMgr)
             & LA.async
@@ -250,10 +241,7 @@
          , MonadReader r io
          , Has HTTP.Manager r
          , Has (L.Logger L.Hasura) r
-<<<<<<< HEAD
-=======
          , Tracing.MonadTrace io
->>>>>>> 7ad271aa
          )
       => Event -> io ()
     processEvent e = do
