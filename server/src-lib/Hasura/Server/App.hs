{-# LANGUAGE CPP #-}

module Hasura.Server.App where

import           Control.Concurrent.MVar.Lifted
import           Control.Exception                         (IOException, try)
import           Control.Monad.Morph                       (hoist)
import           Control.Monad.Trans.Control               (MonadBaseControl)
import           Data.String                               (fromString)
import           Hasura.Prelude                            hiding (get, put)
import           Control.Concurrent.MVar.Lifted
import           Control.Exception                         (IOException, try)
import           Control.Monad.Trans.Control               (MonadBaseControl)

import           Control.Monad.Stateless
import           Data.Aeson                                hiding (json)
import           Data.Int                                  (Int64)
import           Data.IORef
import           Data.Time.Clock                           (UTCTime)
import           Data.Time.Clock.POSIX                     (getPOSIXTime)
import           Network.Mime                              (defaultMimeLookup)
import           System.FilePath                           (joinPath, takeFileName)
import           Web.Spock.Core                            ((<//>))

import           Control.Monad.Stateless
import           Data.Aeson                                hiding (json)
import           Data.Int                                  (Int64)
import           Data.IORef
import           Data.Time.Clock                           (UTCTime)
import           Data.Time.Clock.POSIX                     (getPOSIXTime)
import           Network.Mime                              (defaultMimeLookup)
import           System.FilePath                           (joinPath, takeFileName)
import           Web.Spock.Core                            ((<//>))

import qualified Control.Concurrent.Async.Lifted.Safe      as LA
import qualified Control.Monad.Trans.Control               as MTC
import qualified Data.ByteString.Char8                     as B8
import qualified Data.ByteString.Lazy                      as BL
import qualified Data.CaseInsensitive                      as CI
import qualified Data.Environment                          as Env
import qualified Data.HashMap.Strict                       as M
import qualified Data.HashSet                              as S
import qualified Data.Text                                 as T
import qualified Database.PG.Query                         as Q
import qualified Network.HTTP.Client                       as HTTP
import qualified Network.HTTP.Types                        as HTTP
import qualified Network.Wai.Extended                      as Wai
import qualified Network.WebSockets                        as WS
import qualified System.Metrics                            as EKG
import qualified System.Metrics.Json                       as EKG
import qualified Text.Mustache                             as M
import qualified Web.Spock.Core                            as Spock

import           Hasura.Db
import           Hasura.EncJSON
import           Hasura.GraphQL.Logging                    (MonadQueryLog (..))
import           Hasura.HTTP
import           Hasura.RQL.DDL.Schema
import           Hasura.RQL.Types
import           Hasura.RQL.Types.Run
import           Hasura.Server.API.Config                  (runGetConfig)
import           Hasura.Server.API.Query
import           Hasura.Server.Auth                        (AuthMode (..), UserAuthentication (..))
import           Hasura.Server.Compression
import           Hasura.Server.Cors
import           Hasura.Server.Init
import           Hasura.Server.Logging
import           Hasura.Server.Middleware                  (corsMiddleware)
import           Hasura.Server.Utils
import           Hasura.Server.Version
import           Hasura.Session
import           Hasura.SQL.Types

import qualified Hasura.GraphQL.Execute                    as E
import qualified Hasura.GraphQL.Execute.LiveQuery          as EL
<<<<<<< HEAD
import qualified Hasura.GraphQL.Execute.LiveQuery.Poll     as EL
=======
>>>>>>> 7ad271aa
import qualified Hasura.GraphQL.Explain                    as GE
import qualified Hasura.GraphQL.Transport.HTTP             as GH
import qualified Hasura.GraphQL.Transport.HTTP.Protocol    as GH
import qualified Hasura.GraphQL.Transport.WebSocket        as WS
import qualified Hasura.GraphQL.Transport.WebSocket.Server as WS
import qualified Hasura.Logging                            as L
import qualified Hasura.Server.API.PGDump                  as PGD
<<<<<<< HEAD
=======
import qualified Hasura.Tracing                            as Tracing
>>>>>>> 7ad271aa
import qualified Network.Wai.Handler.WebSockets.Custom     as WSC

data SchemaCacheRef
  = SchemaCacheRef
  { _scrLock     :: MVar ()
  -- ^ The idea behind explicit locking here is to
  --
  --   1. Allow maximum throughput for serving requests (/v1/graphql) (as each
  --      request reads the current schemacache)
  --   2. We don't want to process more than one request at any point of time
  --      which would modify the schema cache as such queries are expensive.
  --
  -- Another option is to consider removing this lock in place of `_scrCache ::
  -- MVar ...` if it's okay or in fact correct to block during schema update in
  -- e.g.  _wseGCtxMap. Vamshi says: It is theoretically possible to have a
  -- situation (in between building new schemacache and before writing it to
  -- the IORef) where we serve a request with a stale schemacache but I guess
  -- it is an okay trade-off to pay for a higher throughput (I remember doing a
  -- bunch of benchmarks to test this hypothesis).
  , _scrCache    :: IORef (RebuildableSchemaCache Run, SchemaCacheVer)
  , _scrOnChange :: IO ()
  -- ^ an action to run when schemacache changes
  }

data ServerCtx
  = ServerCtx
  { scPGExecCtx                    :: !PGExecCtx
  , scConnInfo                     :: !Q.ConnInfo
  , scLogger                       :: !(L.Logger L.Hasura)
  , scCacheRef                     :: !SchemaCacheRef
  , scAuthMode                     :: !AuthMode
  , scManager                      :: !HTTP.Manager
  , scSQLGenCtx                    :: !SQLGenCtx
  , scEnabledAPIs                  :: !(S.HashSet API)
  , scInstanceId                   :: !InstanceId
  , scPlanCache                    :: !E.PlanCache
  , scLQState                      :: !EL.LiveQueriesState
  , scEnableAllowlist              :: !Bool
  , scEkgStore                     :: !EKG.Store
  , scResponseInternalErrorsConfig :: !ResponseInternalErrorsConfig
  , scEnvironment                  :: !Env.Environment
  }

data HandlerCtx
  = HandlerCtx
  { hcServerCtx       :: !ServerCtx
  , hcUser            :: !UserInfo
  , hcReqHeaders      :: ![HTTP.Header]
  , hcRequestId       :: !RequestId
  , hcSourceIpAddress :: !Wai.IpAddress
  }

type Handler m = ExceptT QErr (ReaderT HandlerCtx m)

data APIResp
  = JSONResp !(HttpResponse EncJSON)
  | RawResp  !(HttpResponse BL.ByteString)

data APIHandler m a
  = AHGet !(Handler m APIResp)
  | AHPost !(a -> Handler m APIResp)


boolToText :: Bool -> T.Text
boolToText = bool "false" "true"

isAdminSecretSet :: AuthMode -> T.Text
isAdminSecretSet AMNoAuth = boolToText False
isAdminSecretSet _        = boolToText True

getSCFromRef :: (MonadIO m) => SchemaCacheRef -> m SchemaCache
getSCFromRef scRef = lastBuiltSchemaCache . fst <$> liftIO (readIORef $ _scrCache scRef)

logInconsObjs :: L.Logger L.Hasura -> [InconsistentMetadata] -> IO ()
logInconsObjs logger objs =
  unless (null objs) $ L.unLogger logger $ mkInconsMetadataLog objs

withSCUpdate
  :: (MonadIO m, MonadBaseControl IO m)
  => SchemaCacheRef -> L.Logger L.Hasura -> m (a, RebuildableSchemaCache Run) -> m a
withSCUpdate scr logger action = do
  withMVarMasked lk $ \() -> do
    (!res, !newSC) <- action
    liftIO $ do
      -- update schemacache in IO reference
      modifyIORef' cacheRef $ \(_, prevVer) ->
        let !newVer = incSchemaCacheVer prevVer
          in (newSC, newVer)
      -- log any inconsistent objects
      logInconsObjs logger $ scInconsistentObjs $ lastBuiltSchemaCache newSC
      onChange
    return res
  where
    SchemaCacheRef lk cacheRef onChange = scr

mkGetHandler :: Handler m APIResp -> APIHandler m ()
mkGetHandler = AHGet

mkPostHandler :: (a -> Handler m APIResp) -> APIHandler m a
mkPostHandler = AHPost

mkAPIRespHandler :: (Functor m) => (a -> Handler m (HttpResponse EncJSON)) -> (a -> Handler m APIResp)
mkAPIRespHandler = (fmap . fmap) JSONResp

isMetadataEnabled :: ServerCtx -> Bool
isMetadataEnabled sc = S.member METADATA $ scEnabledAPIs sc

isGraphQLEnabled :: ServerCtx -> Bool
isGraphQLEnabled sc = S.member GRAPHQL $ scEnabledAPIs sc

isPGDumpEnabled :: ServerCtx -> Bool
isPGDumpEnabled sc = S.member PGDUMP $ scEnabledAPIs sc

isConfigEnabled :: ServerCtx -> Bool
isConfigEnabled sc = S.member CONFIG $ scEnabledAPIs sc

isDeveloperAPIEnabled :: ServerCtx -> Bool
isDeveloperAPIEnabled sc = S.member DEVELOPER $ scEnabledAPIs sc

-- {-# SCC parseBody #-}
parseBody :: (FromJSON a, MonadError QErr m) => BL.ByteString -> m a
parseBody reqBody =
  case eitherDecode' reqBody of
    Left e     -> throw400 InvalidJSON (T.pack e)
    Right jVal -> decodeValue jVal

onlyAdmin :: (Monad m) => Handler m ()
onlyAdmin = do
  uRole <- asks (_uiRole . hcUser)
  when (uRole /= adminRoleName) $
    throw400 AccessDenied "You have to be an admin to access this endpoint"

buildQCtx :: (MonadIO m) => Handler m QCtx
buildQCtx = do
  scRef     <- asks (scCacheRef . hcServerCtx)
  userInfo  <- asks hcUser
  cache     <- getSCFromRef scRef
  sqlGenCtx <- asks (scSQLGenCtx . hcServerCtx)
  return $ QCtx userInfo cache sqlGenCtx

setHeader :: MonadIO m => HTTP.Header -> Spock.ActionT m ()
setHeader (headerName, headerValue) =
  Spock.setHeader (bsToTxt $ CI.original headerName) (bsToTxt headerValue)

-- | Typeclass representing the metadata API authorization effect
class Monad m => MetadataApiAuthorization m where
  authorizeMetadataApi :: HasVersion => RQLQuery -> UserInfo -> Handler m ()

instance MetadataApiAuthorization m => MetadataApiAuthorization (Tracing.TraceT m) where
  authorizeMetadataApi q ui = hoist (hoist lift) $ authorizeMetadataApi q ui

-- | The config API (/v1alpha1/config) handler
class Monad m => MonadConfigApiHandler m where
  runConfigApiHandler
    :: HasVersion
    => ServerCtx
    -> Maybe Text
    -- ^ console assets directory
    -> Spock.SpockCtxT () m ()

-- instance (MonadIO m, UserAuthentication m, HttpLog m, Tracing.HasReporter m) => MonadConfigApiHandler (Tracing.TraceT m) where
--   runConfigApiHandler = configApiGetHandler

mapActionT
  :: (Monad m, Monad n)
  => (m (MTC.StT (Spock.ActionCtxT ()) a) -> n (MTC.StT (Spock.ActionCtxT ()) a))
  -> Spock.ActionT m a
  -> Spock.ActionT n a
mapActionT f tma = MTC.restoreT . pure =<< (MTC.liftWith $ \run -> f (run tma))


mkSpockAction
  :: (HasVersion, MonadIO m, FromJSON a, ToJSON a, UserAuthentication (Tracing.TraceT m), HttpLog m, Tracing.HasReporter m)
  => ServerCtx
  -> (Bool -> QErr -> Value)
  -- ^ `QErr` JSON encoder function
  -> (QErr -> QErr)
  -- ^ `QErr` modifier
  -> APIHandler (Tracing.TraceT m) a
  -> Spock.ActionT m ()
mkSpockAction serverCtx qErrEncoder qErrModifier apiHandler = do
    req <- Spock.request
    -- Bytes are actually read from the socket here. Time this.
    (ioWaitTime, reqBody) <- withElapsedTime $ liftIO $ Wai.strictRequestBody req
    let headers = Wai.requestHeaders req
        authMode = scAuthMode serverCtx
        manager = scManager serverCtx
        ipAddress = Wai.getSourceFromFallback req
        pathInfo = Wai.rawPathInfo req

    tracingCtx <- liftIO $ Tracing.extractHttpContext headers

    let runTraceT
          :: forall m a
           . (MonadIO m, Tracing.HasReporter m)
          => Tracing.TraceT m a
          -> m a
        runTraceT = maybe
          Tracing.runTraceT
          Tracing.runTraceTInContext
          tracingCtx
          (fromString (B8.unpack pathInfo))

    requestId <- getRequestId headers

<<<<<<< HEAD
    userInfoE <- fmap fst <$> lift (resolveUserInfo logger manager headers authMode)
    userInfo  <- either (logErrorAndResp Nothing requestId req (Left reqBody) False headers . qErrModifier)
                return userInfoE

    let handlerState = HandlerCtx serverCtx userInfo headers requestId ipAddress
        includeInternal = shouldIncludeInternal (_uiRole userInfo) $
                          scResponseInternalErrorsConfig serverCtx

    (serviceTime, (result, q)) <- withElapsedTime $ case apiHandler of
      AHGet handler -> do
        res <- lift $ runReaderT (runExceptT handler) handlerState
        return (res, Nothing)
      AHPost handler -> do
        parsedReqE <- runExceptT $ parseBody reqBody
        parsedReq  <- either (logErrorAndResp (Just userInfo) requestId req (Left reqBody) includeInternal headers . qErrModifier)
                      return parsedReqE
        res <- lift $ runReaderT (runExceptT $ handler parsedReq) handlerState
        return (res, Just parsedReq)

    -- apply the error modifier
    let modResult = fmapL qErrModifier result

    -- log and return result
    case modResult of
      Left err  -> let jErr = maybe (Left reqBody) (Right . toJSON) q
                  in logErrorAndResp (Just userInfo) requestId req jErr includeInternal headers err
      Right res -> logSuccessAndResp (Just userInfo) requestId req (fmap toJSON q) res (Just (ioWaitTime, serviceTime)) headers
=======
    mapActionT runTraceT $ do
      userInfoE <- fmap fst <$> lift (resolveUserInfo logger manager headers authMode)
      userInfo  <- either (logErrorAndResp Nothing requestId req (Left reqBody) False headers . qErrModifier)
                  return userInfoE

      let handlerState = HandlerCtx serverCtx userInfo headers requestId ipAddress
          includeInternal = shouldIncludeInternal (_uiRole userInfo) $
                            scResponseInternalErrorsConfig serverCtx

      (serviceTime, (result, q)) <- withElapsedTime $ case apiHandler of
        AHGet handler -> do
          res <- lift $ runReaderT (runExceptT handler) handlerState
          return (res, Nothing)
        AHPost handler -> do
          parsedReqE <- runExceptT $ parseBody reqBody
          parsedReq  <- either (logErrorAndResp (Just userInfo) requestId req (Left reqBody) includeInternal headers . qErrModifier)
                        return parsedReqE
          res <- lift $ runReaderT (runExceptT $ handler parsedReq) handlerState
          return (res, Just parsedReq)

      -- apply the error modifier
      let modResult = fmapL qErrModifier result

      -- log and return result
      case modResult of
        Left err  -> let jErr = maybe (Left reqBody) (Right . toJSON) q
                    in logErrorAndResp (Just userInfo) requestId req jErr includeInternal headers err
        Right res -> logSuccessAndResp (Just userInfo) requestId req (fmap toJSON q) res (Just (ioWaitTime, serviceTime)) headers
>>>>>>> 7ad271aa

    where
      logger = scLogger serverCtx

      logErrorAndResp
        :: (MonadIO m, HttpLog m)
        => Maybe UserInfo
        -> RequestId
        -> Wai.Request
        -> Either BL.ByteString Value
        -> Bool
        -> [HTTP.Header]
        -> QErr
        -> Spock.ActionCtxT ctx m a
      logErrorAndResp userInfo reqId req reqBody includeInternal headers qErr = do
        lift $ logHttpError logger userInfo reqId req reqBody qErr headers
        Spock.setStatus $ qeStatus qErr
        Spock.json $ qErrEncoder includeInternal qErr

      logSuccessAndResp userInfo reqId req reqBody result qTime reqHeaders =
        case result of
          JSONResp (HttpResponse encJson h) ->
            possiblyCompressedLazyBytes userInfo reqId req reqBody qTime (encJToLBS encJson)
              (pure jsonHeader <> h) reqHeaders
          RawResp (HttpResponse rawBytes h) ->
            possiblyCompressedLazyBytes userInfo reqId req reqBody qTime rawBytes h reqHeaders

      possiblyCompressedLazyBytes userInfo reqId req reqBody qTime respBytes respHeaders reqHeaders = do
        let (compressedResp, mEncodingHeader, mCompressionType) =
              compressResponse (Wai.requestHeaders req) respBytes
            encodingHeader = maybe [] pure mEncodingHeader
            reqIdHeader = (requestIdHeader, txtToBs $ unRequestId reqId)
            allRespHeaders = pure reqIdHeader <> encodingHeader <> respHeaders
        lift $ logHttpSuccess logger userInfo reqId req reqBody respBytes compressedResp qTime mCompressionType reqHeaders
        mapM_ setHeader allRespHeaders
        Spock.lazyBytes compressedResp


v1QueryHandler
<<<<<<< HEAD
  :: (HasVersion, MonadIO m, MonadBaseControl IO m, MetadataApiAuthorization m)
=======
  :: (HasVersion, MonadIO m, MonadBaseControl IO m, MetadataApiAuthorization m, Tracing.MonadTrace m)
>>>>>>> 7ad271aa
  => RQLQuery
  -> Handler m (HttpResponse EncJSON)
v1QueryHandler query = do
  userInfo <- asks hcUser
  authorizeMetadataApi query userInfo
  scRef  <- asks (scCacheRef . hcServerCtx)
  logger <- asks (scLogger . hcServerCtx)
  res    <- bool (fst <$> dbAction) (withSCUpdate scRef logger dbAction) $ queryModifiesSchemaCache query
  return $ HttpResponse res []
  where
    -- Hit postgres
    dbAction = do
      userInfo    <- asks hcUser
      scRef       <- asks (scCacheRef . hcServerCtx)
      schemaCache <- fmap fst $ liftIO $ readIORef $ _scrCache scRef
      httpMgr     <- asks (scManager . hcServerCtx)
      sqlGenCtx   <- asks (scSQLGenCtx . hcServerCtx)
      pgExecCtx   <- asks (scPGExecCtx . hcServerCtx)
      instanceId  <- asks (scInstanceId . hcServerCtx)
      env         <- asks (scEnvironment . hcServerCtx)
      runQuery env pgExecCtx instanceId userInfo schemaCache httpMgr sqlGenCtx (SystemDefined False) query

v1Alpha1GQHandler
  :: (HasVersion, MonadIO m, E.MonadGQLExecutionCheck m, MonadQueryLog m, Tracing.MonadTrace m, GH.MonadExecuteQuery m)
  => E.GraphQLQueryType -> GH.GQLBatchedReqs GH.GQLQueryText -> Handler m (HttpResponse EncJSON)
v1Alpha1GQHandler queryType query = do
  userInfo             <- asks hcUser
  reqHeaders           <- asks hcReqHeaders
  ipAddress            <- asks hcSourceIpAddress
  requestId            <- asks hcRequestId
  manager              <- asks (scManager . hcServerCtx)
  scRef                <- asks (scCacheRef . hcServerCtx)
  (sc, scVer)          <- liftIO $ readIORef $ _scrCache scRef
  pgExecCtx            <- asks (scPGExecCtx . hcServerCtx)
  sqlGenCtx            <- asks (scSQLGenCtx . hcServerCtx)
  planCache            <- asks (scPlanCache . hcServerCtx)
  enableAL             <- asks (scEnableAllowlist . hcServerCtx)
  logger               <- asks (scLogger . hcServerCtx)
  responseErrorsConfig <- asks (scResponseInternalErrorsConfig . hcServerCtx)
  env                  <- asks (scEnvironment . hcServerCtx)

  let execCtx = E.ExecutionCtx logger sqlGenCtx pgExecCtx planCache
                (lastBuiltSchemaCache sc) scVer manager enableAL

  flip runReaderT execCtx $
    GH.runGQBatched env requestId responseErrorsConfig userInfo ipAddress reqHeaders queryType query

v1GQHandler
  :: (HasVersion, MonadIO m, E.MonadGQLExecutionCheck m, MonadQueryLog m, Tracing.MonadTrace m, GH.MonadExecuteQuery m)
  => GH.GQLBatchedReqs GH.GQLQueryText
  -> Handler m (HttpResponse EncJSON)
v1GQHandler = v1Alpha1GQHandler E.QueryHasura

v1GQRelayHandler
<<<<<<< HEAD
  :: (HasVersion, MonadIO m, E.MonadGQLExecutionCheck m, MonadQueryLog m)
=======
  :: (HasVersion, MonadIO m, E.MonadGQLExecutionCheck m, MonadQueryLog m, Tracing.MonadTrace m, GH.MonadExecuteQuery m)
>>>>>>> 7ad271aa
  => GH.GQLBatchedReqs GH.GQLQueryText
  -> Handler m (HttpResponse EncJSON)
v1GQRelayHandler = v1Alpha1GQHandler E.QueryRelay

gqlExplainHandler
<<<<<<< HEAD
  :: forall m
   . ( HasVersion
     , MonadIO m
     )
  => GE.GQLExplain
  -> Handler m (HttpResponse EncJSON)
=======
  :: forall m. (MonadIO m)
  => GE.GQLExplain
  -> Handler (Tracing.TraceT m) (HttpResponse EncJSON)
>>>>>>> 7ad271aa
gqlExplainHandler query = do
  onlyAdmin
  scRef     <- asks (scCacheRef . hcServerCtx)
  sc        <- getSCFromRef scRef
  pgExecCtx <- asks (scPGExecCtx . hcServerCtx)
--  sqlGenCtx <- asks (scSQLGenCtx . hcServerCtx)
--  env       <- asks (scEnvironment . hcServerCtx)

  -- let runTx :: ReaderT HandlerCtx (Tracing.TraceT (Tracing.NoReporter (LazyTx QErr))) a
  --           -> ExceptT QErr (ReaderT HandlerCtx (Tracing.TraceT m)) a
  -- let runTx rttx = ExceptT . ReaderT $ \ctx -> do
  --       runExceptT (Tracing.interpTraceT (runLazyTx pgExecCtx Q.ReadOnly) (runReaderT rttx ctx))

  res <- GE.explainGQLQuery pgExecCtx sc query
  return $ HttpResponse res []

v1Alpha1PGDumpHandler :: (MonadIO m) => PGD.PGDumpReqBody -> Handler m APIResp
v1Alpha1PGDumpHandler b = do
  onlyAdmin
  ci     <- asks (scConnInfo . hcServerCtx)
  output <- PGD.execPGDump b ci
  return $ RawResp $ HttpResponse output [sqlHeader]

consoleAssetsHandler
  :: (MonadIO m, HttpLog m)
  => L.Logger L.Hasura
  -> Text
  -> FilePath
  -> Spock.ActionT m ()
consoleAssetsHandler logger dir path = do
  req <- Spock.request
  let reqHeaders = Wai.requestHeaders req
  -- '..' in paths need not be handed as it is resolved in the url by
  -- spock's routing. we get the expanded path.
  eFileContents <- liftIO $ try $ BL.readFile $
    joinPath [T.unpack dir, path]
  either (onError reqHeaders) onSuccess eFileContents
  where
    onSuccess c = do
      mapM_ setHeader headers
      Spock.lazyBytes c
    onError :: (MonadIO m, HttpLog m) => [HTTP.Header] -> IOException -> Spock.ActionT m ()
    onError hdrs = raiseGenericApiError logger hdrs . err404 NotFound . T.pack . show
    fn = T.pack $ takeFileName path
    -- set gzip header if the filename ends with .gz
    (fileName, encHeader) = case T.stripSuffix ".gz" fn of
      Just v  -> (v, [gzipHeader])
      Nothing -> (fn, [])
    mimeType = defaultMimeLookup fileName
    headers = ("Content-Type", mimeType) : encHeader

class (Monad m) => ConsoleRenderer m where
  renderConsole :: HasVersion => T.Text -> AuthMode -> Bool -> Maybe Text -> m (Either String Text)

instance ConsoleRenderer m => ConsoleRenderer (Tracing.TraceT m) where
  renderConsole a b c d = lift $ renderConsole a b c d

renderHtmlTemplate :: M.Template -> Value -> Either String Text
renderHtmlTemplate template jVal =
  bool (Left errMsg) (Right res) $ null errs
  where
    errMsg = "template rendering failed: " ++ show errs
    (errs, res) = M.checkedSubstitute template jVal

newtype LegacyQueryParser m
  = LegacyQueryParser
  { getLegacyQueryParser :: QualifiedTable -> Object -> Handler m RQLQueryV1 }

queryParsers :: (Monad m) => M.HashMap T.Text (LegacyQueryParser m)
queryParsers =
  M.fromList
  [ ("select", mkLegacyQueryParser RQSelect)
  , ("insert", mkLegacyQueryParser RQInsert)
  , ("update", mkLegacyQueryParser RQUpdate)
  , ("delete", mkLegacyQueryParser RQDelete)
  , ("count", mkLegacyQueryParser RQCount)
  ]
  where
    mkLegacyQueryParser f =
      LegacyQueryParser $ \qt obj -> do
      let val = Object $ M.insert "table" (toJSON qt) obj
      q <- decodeValue val
      return $ f q

legacyQueryHandler
<<<<<<< HEAD
  :: (HasVersion, MonadIO m, MonadBaseControl IO m, MetadataApiAuthorization m)
=======
  :: (HasVersion, MonadIO m, MonadBaseControl IO m, MetadataApiAuthorization m, Tracing.MonadTrace m)
>>>>>>> 7ad271aa
  => TableName -> T.Text -> Object
  -> Handler m (HttpResponse EncJSON)
legacyQueryHandler tn queryType req =
  case M.lookup queryType queryParsers of
    Just queryParser -> getLegacyQueryParser queryParser qt req >>= v1QueryHandler . RQV1
    Nothing          -> throw404 "No such resource exists"
  where
    qt = QualifiedObject publicSchema tn

-- | Default implementation of the 'MonadConfigApiHandler'
configApiGetHandler
  :: (HasVersion, MonadIO m, UserAuthentication (Tracing.TraceT m), HttpLog m, Tracing.HasReporter m)
  => ServerCtx -> Maybe Text -> Spock.SpockCtxT () m ()
configApiGetHandler serverCtx@ServerCtx{..} consoleAssetsDir =
  Spock.get "v1alpha1/config" $ mkSpockAction serverCtx encodeQErr id $
    mkGetHandler $ do
      onlyAdmin
      let res = runGetConfig scAuthMode scEnableAllowlist
                (EL._lqsOptions $ scLQState) consoleAssetsDir
      return $ JSONResp $ HttpResponse (encJFromJValue res) []

data HasuraApp
  = HasuraApp
  { _hapApplication      :: !Wai.Application
  , _hapSchemaRef        :: !SchemaCacheRef
  , _hapCacheBuildTime   :: !(Maybe UTCTime)
  , _hapShutdownWsServer :: !(IO ())
  }

-- TODO: Put Env into ServerCtx?

mkWaiApp
  :: forall m.
     ( HasVersion
     , MonadIO m
--     , MonadUnique m
     , MonadStateless IO m
     , LA.Forall (LA.Pure m)
     , ConsoleRenderer m
     , HttpLog m
<<<<<<< HEAD
     , UserAuthentication m
=======
     -- , UserAuthentication m
     , UserAuthentication (Tracing.TraceT m)
>>>>>>> 7ad271aa
     , MetadataApiAuthorization m
     , E.MonadGQLExecutionCheck m
     , MonadConfigApiHandler m
     , MonadQueryLog m
     , WS.MonadWSLog m
     , Tracing.HasReporter m
     , GH.MonadExecuteQuery m
     )
  => Env.Environment
  -- ^ Set of environment variables for reference in UIs
  -> Q.TxIsolation
  -- ^ postgres transaction isolation to be used in the entire app
  -> L.Logger L.Hasura
  -- ^ a 'L.Hasura' specific logger
  -> SQLGenCtx
  -> Bool
  -- ^ is AllowList enabled - TODO: change this boolean to sumtype
  -> Q.PGPool
  -> Maybe PGExecCtx
  -> Q.ConnInfo
  -- ^ postgres connection parameters
  -> HTTP.Manager
  -- ^ HTTP manager so that we can re-use sessions
  -> AuthMode
  -- ^ 'AuthMode' in which the application should operate in
  -> CorsConfig
  -> Bool
  -- ^ is console enabled - TODO: better type
  -> Maybe Text
  -- ^ filepath to the console static assets directory - TODO: better type
  -> Bool
  -- ^ is telemetry enabled
  -> InstanceId
  -- ^ each application, when run, gets an 'InstanceId'. this is used at various places including
  -- schema syncing and telemetry
  -> S.HashSet API
  -- ^ set of the enabled 'API's
  -> EL.LiveQueriesOptions
  -> E.PlanCacheOptions
  -> ResponseInternalErrorsConfig
  -> Maybe EL.LiveQueryPostPollHook
  -> (RebuildableSchemaCache Run, Maybe UTCTime)
  -> m HasuraApp
mkWaiApp env isoLevel logger sqlGenCtx enableAL pool pgExecCtxCustom ci httpManager mode corsCfg enableConsole consoleAssetsDir
<<<<<<< HEAD
         enableTelemetry instanceId apis lqOpts planCacheOptions responseErrorsConfig liveQueryHook (schemaCache, cacheBuiltTime) = do
=======
         enableTelemetry instanceId apis lqOpts planCacheOptions responseErrorsConfig (schemaCache, cacheBuiltTime) = do
>>>>>>> 7ad271aa

    (planCache, schemaCacheRef) <- initialiseCache
    let getSchemaCache = first lastBuiltSchemaCache <$> readIORef (_scrCache schemaCacheRef)

    let corsPolicy = mkDefaultCorsPolicy corsCfg
        pgExecCtx = fromMaybe (mkPGExecCtx isoLevel pool) pgExecCtxCustom
        postPollHook = fromMaybe (EL.defaultLiveQueryPostPollHook logger) liveQueryHook

    lqState <- liftIO $ EL.initLiveQueriesState lqOpts pgExecCtx postPollHook
    wsServerEnv <- WS.createWSServerEnv logger pgExecCtx lqState getSchemaCache httpManager
                                        corsPolicy sqlGenCtx enableAL planCache

    ekgStore <- liftIO EKG.newStore

    let serverCtx = ServerCtx
                    { scPGExecCtx       =  pgExecCtx
                    , scConnInfo        =  ci
                    , scLogger          =  logger
                    , scCacheRef        =  schemaCacheRef
                    , scAuthMode        =  mode
                    , scManager         =  httpManager
                    , scSQLGenCtx       =  sqlGenCtx
                    , scEnabledAPIs     =  apis
                    , scInstanceId      =  instanceId
                    , scPlanCache       =  planCache
                    , scLQState         =  lqState
                    , scEnableAllowlist =  enableAL
                    , scEkgStore        =  ekgStore
                    , scEnvironment     =  env
                    , scResponseInternalErrorsConfig = responseErrorsConfig
                    }

    when (isDeveloperAPIEnabled serverCtx) $ do
      liftIO $ EKG.registerGcMetrics ekgStore
      liftIO $ EKG.registerCounter "ekg.server_timestamp_ms" getTimeMs ekgStore

    spockApp <- liftWithStateless $ \lowerIO ->
      Spock.spockAsApp $ Spock.spockT lowerIO $
        httpApp corsCfg serverCtx enableConsole consoleAssetsDir enableTelemetry

    let wsServerApp  = WS.createWSServerApp env mode wsServerEnv -- TODO: Lyndon: Can we pass environment through wsServerEnv?
        stopWSServer = WS.stopWSServerApp wsServerEnv

    waiApp <- liftWithStateless $ \lowerIO ->
      pure $ WSC.websocketsOr WS.defaultConnectionOptions (\ip conn -> lowerIO $ wsServerApp ip conn) spockApp

    return $ HasuraApp waiApp schemaCacheRef cacheBuiltTime stopWSServer
  where
    getTimeMs :: IO Int64
    getTimeMs = (round . (* 1000)) `fmap` getPOSIXTime

    initialiseCache :: m (E.PlanCache, SchemaCacheRef)
    initialiseCache = do
      cacheLock <- liftIO $ newMVar ()
      cacheCell <- liftIO $ newIORef (schemaCache, initSchemaCacheVer)
      planCache <- liftIO $ E.initPlanCache planCacheOptions
      let cacheRef = SchemaCacheRef cacheLock cacheCell (E.clearPlanCache planCache)
      pure (planCache, cacheRef)


httpApp
  :: ( HasVersion
     , MonadIO m
--     , MonadUnique m
     , MonadBaseControl IO m
     , ConsoleRenderer m
     , HttpLog m
     -- , UserAuthentication m
     , UserAuthentication (Tracing.TraceT m)
     , MetadataApiAuthorization m
     , E.MonadGQLExecutionCheck m
     , MonadConfigApiHandler m
     , MonadQueryLog m
     , Tracing.HasReporter m
     , GH.MonadExecuteQuery m
     )
  => CorsConfig
  -> ServerCtx
  -> Bool
  -> Maybe Text
  -> Bool
  -> Spock.SpockT m ()
httpApp corsCfg serverCtx enableConsole consoleAssetsDir enableTelemetry = do

    -- cors middleware
    unless (isCorsDisabled corsCfg) $
      Spock.middleware $ corsMiddleware (mkDefaultCorsPolicy corsCfg)

    -- API Console and Root Dir
    when (enableConsole && enableMetadata) serveApiConsole

    -- Health check endpoint
    Spock.get "healthz" $ do
      sc <- getSCFromRef $ scCacheRef serverCtx
      dbOk <- liftIO $ _pecCheckHealth $ scPGExecCtx serverCtx
      if dbOk
        then Spock.setStatus HTTP.status200 >> (Spock.text $ if null (scInconsistentObjs sc)
                                                 then "OK"
                                                 else "WARN: inconsistent objects in schema")
        else Spock.setStatus HTTP.status500 >> Spock.text "ERROR"

    Spock.get "v1/version" $ do
      setHeader jsonHeader
      Spock.lazyBytes $ encode $ object [ "version" .= currentVersion ]

    when enableMetadata $ do

      Spock.post "v1/graphql/explain" gqlExplainAction

      Spock.post "v1alpha1/graphql/explain" gqlExplainAction

      Spock.post "v1/query" $ spockAction encodeQErr id $
        mkPostHandler $ mkAPIRespHandler v1QueryHandler

      Spock.post ("api/1/table" <//> Spock.var <//> Spock.var) $ \tableName queryType ->
        mkSpockAction serverCtx encodeQErr id $ mkPostHandler $
          mkAPIRespHandler $ legacyQueryHandler (TableName tableName) queryType

    when enablePGDump $
      Spock.post "v1alpha1/pg_dump" $ spockAction encodeQErr id $
        mkPostHandler v1Alpha1PGDumpHandler

    when enableConfig $ runConfigApiHandler serverCtx consoleAssetsDir

    when enableGraphQL $ do
      Spock.post "v1alpha1/graphql" $ spockAction GH.encodeGQErr id $
        mkPostHandler $ mkAPIRespHandler $ v1Alpha1GQHandler E.QueryHasura

      Spock.post "v1/graphql" $ spockAction GH.encodeGQErr allMod200 $
        mkPostHandler $ mkAPIRespHandler v1GQHandler

      Spock.post "v1beta1/relay" $ spockAction GH.encodeGQErr allMod200 $
        mkPostHandler $ mkAPIRespHandler $ v1GQRelayHandler

    when (isDeveloperAPIEnabled serverCtx) $ do
      Spock.get "dev/ekg" $ spockAction encodeQErr id $
        mkGetHandler $ do
          onlyAdmin
          respJ <- liftIO $ EKG.sampleAll $ scEkgStore serverCtx
          return $ JSONResp $ HttpResponse (encJFromJValue $ EKG.sampleToJson respJ) []
      Spock.get "dev/plan_cache" $ spockAction encodeQErr id $
        mkGetHandler $ do
          onlyAdmin
          respJ <- liftIO $ E.dumpPlanCache $ scPlanCache serverCtx
          return $ JSONResp $ HttpResponse (encJFromJValue respJ) []
      Spock.get "dev/subscriptions" $ spockAction encodeQErr id $
        mkGetHandler $ do
          onlyAdmin
          respJ <- liftIO $ EL.dumpLiveQueriesState False $ scLQState serverCtx
          return $ JSONResp $ HttpResponse (encJFromJValue respJ) []
      Spock.get "dev/subscriptions/extended" $ spockAction encodeQErr id $
        mkGetHandler $ do
          onlyAdmin
          respJ <- liftIO $ EL.dumpLiveQueriesState True $ scLQState serverCtx
          return $ JSONResp $ HttpResponse (encJFromJValue respJ) []

    forM_ [Spock.GET, Spock.POST] $ \m -> Spock.hookAny m $ \_ -> do
      req <- Spock.request
      let headers = Wai.requestHeaders req
      let qErr = err404 NotFound "resource does not exist"
      raiseGenericApiError logger headers qErr

  where
    logger = scLogger serverCtx

    spockAction
      :: (FromJSON a, ToJSON a, MonadIO m, UserAuthentication (Tracing.TraceT m), HttpLog m, Tracing.HasReporter m)
      => (Bool -> QErr -> Value)
      -> (QErr -> QErr) -> APIHandler (Tracing.TraceT m) a -> Spock.ActionT m ()
    spockAction = mkSpockAction serverCtx

    -- all graphql errors should be of type 200
    allMod200 qe     = qe { qeStatus = HTTP.status200 }
    gqlExplainAction = spockAction encodeQErr id $ mkPostHandler $ mkAPIRespHandler gqlExplainHandler
    enableGraphQL    = isGraphQLEnabled serverCtx
    enableMetadata   = isMetadataEnabled serverCtx
    enablePGDump     = isPGDumpEnabled serverCtx
    enableConfig     = isConfigEnabled serverCtx

    serveApiConsole = do
      -- redirect / to /console
      Spock.get Spock.root $ Spock.redirect "console"

      -- serve static files if consoleAssetsDir is set
      onJust consoleAssetsDir $ \dir ->
        Spock.get ("console/assets" <//> Spock.wildcard) $ \path ->
          consoleAssetsHandler logger dir (T.unpack path)

      -- serve console html
      Spock.get ("console" <//> Spock.wildcard) $ \path -> do
        req <- Spock.request
        let headers = Wai.requestHeaders req
        let authMode = scAuthMode serverCtx
        consoleHtml <- lift $ renderConsole path authMode enableTelemetry consoleAssetsDir
        either (raiseGenericApiError logger headers . err500 Unexpected . T.pack) Spock.html consoleHtml

raiseGenericApiError
  :: (MonadIO m, HttpLog m)
  => L.Logger L.Hasura
  -> [HTTP.Header]
  -> QErr
  -> Spock.ActionT m ()
raiseGenericApiError logger headers qErr = do
  req <- Spock.request
  reqBody <- liftIO $ Wai.strictRequestBody req
  reqId <- getRequestId $ Wai.requestHeaders req
  lift $ logHttpError logger Nothing reqId req (Left reqBody) qErr headers
  setHeader jsonHeader
  Spock.setStatus $ qeStatus qErr
  Spock.lazyBytes $ encode qErr<|MERGE_RESOLUTION|>--- conflicted
+++ resolved
@@ -8,19 +8,6 @@
 import           Control.Monad.Trans.Control               (MonadBaseControl)
 import           Data.String                               (fromString)
 import           Hasura.Prelude                            hiding (get, put)
-import           Control.Concurrent.MVar.Lifted
-import           Control.Exception                         (IOException, try)
-import           Control.Monad.Trans.Control               (MonadBaseControl)
-
-import           Control.Monad.Stateless
-import           Data.Aeson                                hiding (json)
-import           Data.Int                                  (Int64)
-import           Data.IORef
-import           Data.Time.Clock                           (UTCTime)
-import           Data.Time.Clock.POSIX                     (getPOSIXTime)
-import           Network.Mime                              (defaultMimeLookup)
-import           System.FilePath                           (joinPath, takeFileName)
-import           Web.Spock.Core                            ((<//>))
 
 import           Control.Monad.Stateless
 import           Data.Aeson                                hiding (json)
@@ -73,10 +60,7 @@
 
 import qualified Hasura.GraphQL.Execute                    as E
 import qualified Hasura.GraphQL.Execute.LiveQuery          as EL
-<<<<<<< HEAD
 import qualified Hasura.GraphQL.Execute.LiveQuery.Poll     as EL
-=======
->>>>>>> 7ad271aa
 import qualified Hasura.GraphQL.Explain                    as GE
 import qualified Hasura.GraphQL.Transport.HTTP             as GH
 import qualified Hasura.GraphQL.Transport.HTTP.Protocol    as GH
@@ -84,10 +68,7 @@
 import qualified Hasura.GraphQL.Transport.WebSocket.Server as WS
 import qualified Hasura.Logging                            as L
 import qualified Hasura.Server.API.PGDump                  as PGD
-<<<<<<< HEAD
-=======
 import qualified Hasura.Tracing                            as Tracing
->>>>>>> 7ad271aa
 import qualified Network.Wai.Handler.WebSockets.Custom     as WSC
 
 data SchemaCacheRef
@@ -293,35 +274,6 @@
 
     requestId <- getRequestId headers
 
-<<<<<<< HEAD
-    userInfoE <- fmap fst <$> lift (resolveUserInfo logger manager headers authMode)
-    userInfo  <- either (logErrorAndResp Nothing requestId req (Left reqBody) False headers . qErrModifier)
-                return userInfoE
-
-    let handlerState = HandlerCtx serverCtx userInfo headers requestId ipAddress
-        includeInternal = shouldIncludeInternal (_uiRole userInfo) $
-                          scResponseInternalErrorsConfig serverCtx
-
-    (serviceTime, (result, q)) <- withElapsedTime $ case apiHandler of
-      AHGet handler -> do
-        res <- lift $ runReaderT (runExceptT handler) handlerState
-        return (res, Nothing)
-      AHPost handler -> do
-        parsedReqE <- runExceptT $ parseBody reqBody
-        parsedReq  <- either (logErrorAndResp (Just userInfo) requestId req (Left reqBody) includeInternal headers . qErrModifier)
-                      return parsedReqE
-        res <- lift $ runReaderT (runExceptT $ handler parsedReq) handlerState
-        return (res, Just parsedReq)
-
-    -- apply the error modifier
-    let modResult = fmapL qErrModifier result
-
-    -- log and return result
-    case modResult of
-      Left err  -> let jErr = maybe (Left reqBody) (Right . toJSON) q
-                  in logErrorAndResp (Just userInfo) requestId req jErr includeInternal headers err
-      Right res -> logSuccessAndResp (Just userInfo) requestId req (fmap toJSON q) res (Just (ioWaitTime, serviceTime)) headers
-=======
     mapActionT runTraceT $ do
       userInfoE <- fmap fst <$> lift (resolveUserInfo logger manager headers authMode)
       userInfo  <- either (logErrorAndResp Nothing requestId req (Left reqBody) False headers . qErrModifier)
@@ -350,7 +302,6 @@
         Left err  -> let jErr = maybe (Left reqBody) (Right . toJSON) q
                     in logErrorAndResp (Just userInfo) requestId req jErr includeInternal headers err
         Right res -> logSuccessAndResp (Just userInfo) requestId req (fmap toJSON q) res (Just (ioWaitTime, serviceTime)) headers
->>>>>>> 7ad271aa
 
     where
       logger = scLogger serverCtx
@@ -390,11 +341,7 @@
 
 
 v1QueryHandler
-<<<<<<< HEAD
-  :: (HasVersion, MonadIO m, MonadBaseControl IO m, MetadataApiAuthorization m)
-=======
   :: (HasVersion, MonadIO m, MonadBaseControl IO m, MetadataApiAuthorization m, Tracing.MonadTrace m)
->>>>>>> 7ad271aa
   => RQLQuery
   -> Handler m (HttpResponse EncJSON)
 v1QueryHandler query = do
@@ -449,28 +396,15 @@
 v1GQHandler = v1Alpha1GQHandler E.QueryHasura
 
 v1GQRelayHandler
-<<<<<<< HEAD
-  :: (HasVersion, MonadIO m, E.MonadGQLExecutionCheck m, MonadQueryLog m)
-=======
   :: (HasVersion, MonadIO m, E.MonadGQLExecutionCheck m, MonadQueryLog m, Tracing.MonadTrace m, GH.MonadExecuteQuery m)
->>>>>>> 7ad271aa
   => GH.GQLBatchedReqs GH.GQLQueryText
   -> Handler m (HttpResponse EncJSON)
 v1GQRelayHandler = v1Alpha1GQHandler E.QueryRelay
 
 gqlExplainHandler
-<<<<<<< HEAD
-  :: forall m
-   . ( HasVersion
-     , MonadIO m
-     )
-  => GE.GQLExplain
-  -> Handler m (HttpResponse EncJSON)
-=======
   :: forall m. (MonadIO m)
   => GE.GQLExplain
   -> Handler (Tracing.TraceT m) (HttpResponse EncJSON)
->>>>>>> 7ad271aa
 gqlExplainHandler query = do
   onlyAdmin
   scRef     <- asks (scCacheRef . hcServerCtx)
@@ -556,11 +490,7 @@
       return $ f q
 
 legacyQueryHandler
-<<<<<<< HEAD
-  :: (HasVersion, MonadIO m, MonadBaseControl IO m, MetadataApiAuthorization m)
-=======
   :: (HasVersion, MonadIO m, MonadBaseControl IO m, MetadataApiAuthorization m, Tracing.MonadTrace m)
->>>>>>> 7ad271aa
   => TableName -> T.Text -> Object
   -> Handler m (HttpResponse EncJSON)
 legacyQueryHandler tn queryType req =
@@ -601,12 +531,7 @@
      , LA.Forall (LA.Pure m)
      , ConsoleRenderer m
      , HttpLog m
-<<<<<<< HEAD
-     , UserAuthentication m
-=======
-     -- , UserAuthentication m
      , UserAuthentication (Tracing.TraceT m)
->>>>>>> 7ad271aa
      , MetadataApiAuthorization m
      , E.MonadGQLExecutionCheck m
      , MonadConfigApiHandler m
@@ -651,11 +576,7 @@
   -> (RebuildableSchemaCache Run, Maybe UTCTime)
   -> m HasuraApp
 mkWaiApp env isoLevel logger sqlGenCtx enableAL pool pgExecCtxCustom ci httpManager mode corsCfg enableConsole consoleAssetsDir
-<<<<<<< HEAD
          enableTelemetry instanceId apis lqOpts planCacheOptions responseErrorsConfig liveQueryHook (schemaCache, cacheBuiltTime) = do
-=======
-         enableTelemetry instanceId apis lqOpts planCacheOptions responseErrorsConfig (schemaCache, cacheBuiltTime) = do
->>>>>>> 7ad271aa
 
     (planCache, schemaCacheRef) <- initialiseCache
     let getSchemaCache = first lastBuiltSchemaCache <$> readIORef (_scrCache schemaCacheRef)
