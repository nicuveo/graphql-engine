{-# LANGUAGE DeriveAnyClass #-}

-- | CORS (Cross Origin Resource Sharing) related configuration

module Hasura.Server.Cors
  ( CorsConfig (..)
  , CorsPolicy (..)
  , parseOrigin
  , readCorsDomains
  , mkDefaultCorsPolicy
  , isCorsDisabled
  , Domains (..)
  , inWildcardList
  ) where

import           Hasura.Prelude
import           Hasura.Server.Utils  (fmapL)

import           Control.Applicative  (optional)
<<<<<<< HEAD
import           Data.Aeson
=======
import           Data.Aeson           ((.:))
>>>>>>> 0ec01488

import qualified Data.Aeson           as J
import qualified Data.Aeson.Casing    as J
import qualified Data.Aeson.TH        as J
import qualified Data.Attoparsec.Text as AT
import qualified Data.HashSet         as Set
import qualified Data.Text            as T

data DomainParts =
  DomainParts
  { wdScheme :: !Text
  , wdHost   :: !Text -- the hostname part (without the *.)
  , wdPort   :: !(Maybe Int)
  } deriving (Show, Eq, Generic, Hashable)

$(J.deriveJSON (J.aesonDrop 2 J.snakeCase) ''DomainParts)

data Domains
  = Domains
  { dmFqdns     :: !(Set.HashSet Text)
  , dmWildcards :: !(Set.HashSet DomainParts)
  } deriving (Show, Eq)

$(J.deriveJSON (J.aesonDrop 2 J.snakeCase) ''Domains)

data CorsConfig
  = CCAllowAll
  | CCAllowedOrigins Domains
  | CCDisabled Bool -- should read cookie?
  deriving (Show, Eq)

instance J.ToJSON CorsConfig where
  toJSON c = case c of
    CCDisabled wsrc    -> toJ True J.Null (Just wsrc)
    CCAllowAll         -> toJ False (J.String "*") Nothing
    CCAllowedOrigins d -> toJ False (J.toJSON d) Nothing
    where
      toJ :: Bool -> J.Value -> Maybe Bool -> J.Value
      toJ dis origs mWsRC =
        J.object [ "disabled" J..= dis
                 , "ws_read_cookie" J..= mWsRC
                 , "allowed_origins" J..= origs
                 ]   
                 
instance J.FromJSON CorsConfig where
  parseJSON = J.withObject "cors config" \o -> do
    let parseAllowAll "*" = pure CCAllowAll
        parseAllowAll _ = fail "unexpected string"
    o .: "disabled" >>= \case
      True -> CCDisabled <$> o .: "ws_read_cookie"
      False -> o .: "allowed_origins" >>= \v ->
        J.withText "origins" parseAllowAll v
        <|> CCAllowedOrigins <$> J.parseJSON v

instance J.FromJSON CorsConfig where
  parseJSON = J.withObject "cors config" \o -> do
    let parseAllowAll "*" = pure CCAllowAll
        parseAllowAll _ = fail "unexpected string"
    o .: "disabled" >>= \case
      True -> CCDisabled <$> o .: "ws_read_cookie"
      False -> o .: "allowed_origins" >>= \v ->
        J.withText "origins" parseAllowAll v
        <|> CCAllowedOrigins <$> J.parseJSON v

isCorsDisabled :: CorsConfig -> Bool
isCorsDisabled = \case
  CCDisabled _ -> True
  _          -> False

readCorsDomains :: String -> Either String CorsConfig
readCorsDomains str
  | str == "*"               = pure CCAllowAll
  | otherwise = do
      let domains = map T.strip $ T.splitOn "," (T.pack str)
      pDomains <- mapM parseOptWildcardDomain domains
      let (fqdns, wcs) = (lefts pDomains, rights pDomains)
      return $ CCAllowedOrigins $ Domains (Set.fromList fqdns) (Set.fromList wcs)


data CorsPolicy
  = CorsPolicy
  { cpConfig  :: !CorsConfig
  , cpMethods :: ![Text]
  , cpMaxAge  :: !Int
  } deriving (Show, Eq)

mkDefaultCorsPolicy :: CorsConfig -> CorsPolicy
mkDefaultCorsPolicy cfg =
  CorsPolicy
  { cpConfig = cfg
  , cpMethods = ["GET", "POST", "PUT", "PATCH", "DELETE", "OPTIONS"]
  , cpMaxAge = 1728000
  }

inWildcardList :: Domains -> Text -> Bool
inWildcardList (Domains _ wildcards) origin =
  either (const False) (`Set.member` wildcards) $ parseOrigin origin


-- | Parsers for wildcard domains

runParser :: AT.Parser a -> Text -> Either String a
runParser = AT.parseOnly

parseOrigin :: Text -> Either String DomainParts
parseOrigin = runParser originParser

originParser :: AT.Parser DomainParts
originParser =
  domainParser (Just ignoreSubdomain)
  where ignoreSubdomain = do
          s <- AT.takeTill (== '.')
          void $ AT.char '.'
          return s

parseOptWildcardDomain :: Text -> Either String (Either Text DomainParts)
parseOptWildcardDomain d =
  fmapL (const errMsg) $ runParser optWildcardDomainParser d
  where

    optWildcardDomainParser :: AT.Parser (Either Text DomainParts)
    optWildcardDomainParser =
      Right <$> wildcardDomainParser <|> Left <$> fqdnParser

    errMsg = "invalid domain: '" <> T.unpack d <> "'. " <> helpMsg
    helpMsg = "All domains should have scheme + (optional wildcard) host + "
              <> "(optional port)"

    wildcardDomainParser :: AT.Parser DomainParts
    wildcardDomainParser = domainParser $ Just (AT.string "*" *> AT.string ".")

    fqdnParser :: AT.Parser Text
    fqdnParser = do
      (DomainParts scheme host port) <- domainParser Nothing
      let sPort = maybe "" (\p -> ":" <> T.pack (show p)) port
      return $ scheme <> host <> sPort


domainParser :: Maybe (AT.Parser Text) -> AT.Parser DomainParts
domainParser parser = do
  scheme <- schemeParser
  forM_ parser void
  host <- hostPortParser
  port <- optional portParser
  return $ DomainParts scheme host port

  where
    schemeParser :: AT.Parser Text
    schemeParser = AT.string "http://" <|> AT.string "https://"

    hostPortParser :: AT.Parser Text
    hostPortParser = hostWithPortParser <|> AT.takeText

    hostWithPortParser :: AT.Parser Text
    hostWithPortParser = do
      h <- AT.takeWhile1 (/= ':')
      void $ AT.char ':'
      return h

    portParser :: AT.Parser Int
    portParser = AT.decimal<|MERGE_RESOLUTION|>--- conflicted
+++ resolved
@@ -17,11 +17,7 @@
 import           Hasura.Server.Utils  (fmapL)
 
 import           Control.Applicative  (optional)
-<<<<<<< HEAD
-import           Data.Aeson
-=======
 import           Data.Aeson           ((.:))
->>>>>>> 0ec01488
 
 import qualified Data.Aeson           as J
 import qualified Data.Aeson.Casing    as J
@@ -64,17 +60,7 @@
         J.object [ "disabled" J..= dis
                  , "ws_read_cookie" J..= mWsRC
                  , "allowed_origins" J..= origs
-                 ]   
-                 
-instance J.FromJSON CorsConfig where
-  parseJSON = J.withObject "cors config" \o -> do
-    let parseAllowAll "*" = pure CCAllowAll
-        parseAllowAll _ = fail "unexpected string"
-    o .: "disabled" >>= \case
-      True -> CCDisabled <$> o .: "ws_read_cookie"
-      False -> o .: "allowed_origins" >>= \v ->
-        J.withText "origins" parseAllowAll v
-        <|> CCAllowedOrigins <$> J.parseJSON v
+                 ]
 
 instance J.FromJSON CorsConfig where
   parseJSON = J.withObject "cors config" \o -> do
