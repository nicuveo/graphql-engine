--- conflicted
+++ resolved
@@ -19,10 +19,7 @@
 import qualified Data.Text                              as T
 import qualified Language.GraphQL.Draft.Syntax          as G
 import qualified Language.GraphQL.Draft.Parser          as G
-<<<<<<< HEAD
-=======
 import qualified Language.Haskell.TH.Syntax             as TH
->>>>>>> 7ad271aa
 import qualified Network.HTTP.Client                    as HTTP
 import qualified Network.HTTP.Types                     as N
 import qualified Network.Wreq                           as Wreq
@@ -37,9 +34,6 @@
 import           Hasura.Server.Utils
 import           Hasura.Server.Version                  (HasVersion)
 import           Hasura.Session
-
--- introspectionQuery :: BL.ByteString
--- introspectionQuery = $(embedStringFile "src-rsr/introspection.json")
 
 introspectionQuery :: GQLReqParsed
 introspectionQuery =
@@ -407,11 +401,7 @@
   -> RemoteSchemaInfo
   -> G.OperationType
   -> m (DiffTime, [N.Header], BL.ByteString)
-<<<<<<< HEAD
-execRemoteGQ' env manager userInfo reqHdrs q rsi opType = do
-=======
 execRemoteGQ' env manager userInfo reqHdrs q rsi opType = Tracing.traceHttpRequest (T.pack (show url)) $ do
->>>>>>> 7ad271aa
   when (opType == G.OperationTypeSubscription) $
     throw400 NotSupported "subscription to remote server is not supported"
   confHdrs <- makeHeadersFromConf env hdrConf
@@ -432,16 +422,10 @@
            , HTTP.requestBody = HTTP.RequestBodyLBS (J.encode q)
            , HTTP.responseTimeout = HTTP.responseTimeoutMicro (timeout * 1000000)
            }
-<<<<<<< HEAD
-  (time, res)  <- withElapsedTime $ liftIO $ try $ HTTP.httpLbs req manager
-  resp <- either httpThrow return res
-  pure (time, mkSetCookieHeaders resp, resp ^. Wreq.responseBody)
-=======
   pure $ Tracing.SuspendedRequest req \req' -> do
     (time, res)  <- withElapsedTime $ liftIO $ try $ HTTP.httpLbs req' manager
     resp <- either httpThrow return res
     pure (time, mkSetCookieHeaders resp, resp ^. Wreq.responseBody)
->>>>>>> 7ad271aa
   where
     RemoteSchemaInfo url hdrConf fwdClientHdrs timeout = rsi
     httpThrow :: (MonadError QErr m) => HTTP.HttpException -> m a
