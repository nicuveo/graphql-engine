module Hasura.GraphQL.Resolve.Select
  ( convertSelect
  , convertConnectionSelect
  , convertConnectionFuncQuery
  , convertSelectByPKey
  , convertAggSelect
  , convertFuncQuerySimple
  , convertFuncQueryAgg
  , parseColumns
  , processTableSelectionSet
  , resolveNodeId
  , convertNodeSelect
  , AnnSimpleSelect
  ) where

import           Control.Lens                         (to, (^..), (^?), _2)
import           Data.Has
import           Data.Parser.JSONPath
import           Hasura.Prelude

import qualified Data.Aeson                           as J
<<<<<<< HEAD
=======
import qualified Data.Aeson.Extended                  as J
>>>>>>> 0ec01488
import qualified Data.Aeson.Internal                  as J
import qualified Data.ByteString.Lazy                 as BL
import qualified Data.HashMap.Strict                  as Map
import qualified Data.HashMap.Strict.InsOrd           as OMap
import qualified Data.List.NonEmpty                   as NE
import qualified Data.Sequence                        as Seq
<<<<<<< HEAD
=======
import qualified Data.Sequence.NonEmpty               as NESeq
>>>>>>> 0ec01488
import qualified Data.Text                            as T
import qualified Language.GraphQL.Draft.Syntax        as G

import qualified Hasura.RQL.DML.Select                as RS
import qualified Hasura.SQL.DML                       as S

import           Hasura.GraphQL.Resolve.BoolExp
import           Hasura.GraphQL.Resolve.Context
import           Hasura.GraphQL.Resolve.InputValue
import           Hasura.GraphQL.Schema                (isAggregateField)
import           Hasura.GraphQL.Schema.Common         (mkTableTy)
import           Hasura.GraphQL.Validate
import           Hasura.GraphQL.Validate.SelectionSet
import           Hasura.GraphQL.Validate.Types
import           Hasura.RQL.DML.Internal              (onlyPositiveInt)
import           Hasura.RQL.Types
import           Hasura.Server.Utils
import           Hasura.SQL.Types
import           Hasura.SQL.Value

<<<<<<< HEAD

jsonPathToColExp :: (MonadError QErr m) => T.Text -> m S.SQLExp
=======
jsonPathToColExp :: (MonadError QErr m) => T.Text -> m (Maybe S.SQLExp)
>>>>>>> 0ec01488
jsonPathToColExp t = case parseJSONPath t of
  Left s       -> throw400 ParseFailed $ T.pack $ "parse json path error: " ++ s
  Right []     -> return Nothing
  Right jPaths -> return $ Just $ S.SEArray $ map elToColExp jPaths
  where
    elToColExp (Key k)   = S.SELit k
    elToColExp (Index i) = S.SELit $ T.pack (show i)


argsToColumnOp :: (MonadReusability m, MonadError QErr m) => ArgsMap -> m (Maybe RS.ColumnOp)
argsToColumnOp args = case Map.lookup "path" args of
  Nothing -> return Nothing
  Just txt -> do
    mColTxt <- asPGColTextM txt
    mColExps <- maybe (return Nothing) jsonPathToColExp mColTxt
    pure $ RS.ColumnOp S.jsonbPathOp <$> mColExps

type AnnFields = RS.AnnFieldsG UnresolvedVal

resolveComputedField
  :: ( MonadReusability m, MonadReader r m, Has FieldMap r
     , Has OrdByCtx r, Has SQLGenCtx r, MonadError QErr m
     )
  => ComputedField -> Field -> m (RS.ComputedFieldSelect UnresolvedVal)
resolveComputedField computedField fld = fieldAsPath fld $ do
  funcArgs <- parseFunctionArgs argSeq argFn $ Map.lookup "args" $ _fArguments fld
  let argsWithTableArgument = withTableAndSessionArgument funcArgs
  case fieldType of
    CFTScalar scalarTy -> do
      colOpM <- argsToColumnOp $ _fArguments fld
      pure $ RS.CFSScalar $
<<<<<<< HEAD
        RS.ComputedFieldScalarSelectect qf argsWithTableArgument scalarTy colOpM
=======
        RS.ComputedFieldScalarSelect qf argsWithTableArgument scalarTy colOpM
>>>>>>> 0ec01488
    CFTTable (ComputedFieldTable _ cols permFilter permLimit) -> do
      let functionFrom = RS.FromFunction qf argsWithTableArgument Nothing
      RS.CFSTable RS.JASMultipleRows <$> fromField functionFrom cols permFilter permLimit fld
  where
    ComputedField _ function argSeq fieldType = computedField
    ComputedFieldFunction qf _ tableArg sessionArg _ = function
    argFn :: FunctionArgItem -> InputFunctionArgument
    argFn = IFAUnknown
    withTableAndSessionArgument :: RS.FunctionArgsExpG        UnresolvedVal
                                -> RS.FunctionArgsExpTableRow UnresolvedVal
    withTableAndSessionArgument resolvedArgs =
      let argsExp@(RS.FunctionArgsExp positional named) = RS.AEInput <$> resolvedArgs
          tableRowArg = RS.AETableRow Nothing
          withTable = case tableArg of
            FTAFirst      ->
              RS.FunctionArgsExp (tableRowArg:positional) named
            FTANamed argName index ->
              RS.insertFunctionArg argName index tableRowArg argsExp
          sessionArgVal = RS.AESession UVSession
          alsoWithSession = case sessionArg of
            Nothing -> withTable
            Just (FunctionSessionArgument argName index) ->
              RS.insertFunctionArg argName index sessionArgVal withTable
      in alsoWithSession

processTableSelectionSet
  :: ( MonadReusability m, MonadError QErr m, MonadReader r m, Has FieldMap r
     , Has OrdByCtx r, Has SQLGenCtx r
     )
  => G.NamedType -> ObjectSelectionSet -> m AnnFields
processTableSelectionSet fldTy flds =
  fmap (map (\(a, b) -> (FieldName a, b))) $ traverseObjectSelectionSet flds $ \fld -> do
    let fldName = _fName fld
    case fldName of
      "__typename" -> return $ RS.AFExpression $ G.unName $ G.unNamedType fldTy
      _ -> do
        fldInfo <- getFldInfo fldTy fldName
        case fldInfo of
          RFNodeId tn pkeys -> pure $ RS.AFNodeId tn pkeys
          RFPGColumn colInfo ->
            RS.mkAnnColumnField colInfo <$> argsToColumnOp (_fArguments fld)
          RFComputedField computedField ->
            RS.AFComputedField <$> resolveComputedField computedField fld
          RFRelationship (RelationshipField relInfo fieldKind colGNameMap tableFilter tableLimit) -> do
            let relTN = riRTable relInfo
                colMapping = riMapping relInfo
                rn = riName relInfo
            case fieldKind of
              RFKSimple ->
                case riType relInfo of
                  ObjRel -> do
                    annFields <- asObjectSelectionSet (_fSelSet fld)
                                 >>= processTableSelectionSet (_fType fld)
                    pure $ RS.AFObjectRelation $ RS.AnnRelationSelectG rn colMapping $
                           RS.AnnObjectSelectG annFields relTN $
                           fmapAnnBoolExp partialSQLExpToUnresolvedVal tableFilter
                  ArrRel -> do
                    annSel <- fromField (RS.FromTable relTN) colGNameMap tableFilter tableLimit fld
                    pure $ RS.AFArrayRelation $ RS.ASSimple $
                           RS.AnnRelationSelectG rn colMapping annSel
              RFKAggregate -> do
                aggSel <- fromAggField (RS.FromTable relTN) colGNameMap tableFilter tableLimit fld
                pure $ RS.AFArrayRelation $ RS.ASAggregate $ RS.AnnRelationSelectG rn colMapping aggSel
              RFKConnection pkCols -> do
                connSel <- fromConnectionField (RS.FromTable relTN) pkCols tableFilter tableLimit fld
                pure $ RS.AFArrayRelation $ RS.ASConnection $ RS.AnnRelationSelectG rn colMapping connSel

          RFRemoteRelationship info ->
            pure $ RS.AFRemote $ RS.RemoteSelect
                                (unValidateArgsMap $ _fArguments fld) -- Unvalidate the input arguments
                                (unValidateSelectionSet $ _fSelSet fld) -- Unvalidate the selection fields
                                (_rfiHasuraFields info)
                                (_rfiRemoteFields info)
                                (_rfiRemoteSchema info)

type TableAggregateFields = RS.TableAggregateFieldsG UnresolvedVal

fromAggSelSet
  :: ( MonadReusability m, MonadError QErr m, MonadReader r m, Has FieldMap r
     , Has OrdByCtx r, Has SQLGenCtx r
     )
  => PGColGNameMap -> G.NamedType -> ObjectSelectionSet -> m TableAggregateFields
fromAggSelSet colGNameMap fldTy selSet = fmap toFields $
  traverseObjectSelectionSet selSet $ \Field{..} ->
    case _fName of
      "__typename" -> return $ RS.TAFExp $ G.unName $ G.unNamedType fldTy
      "aggregate"  -> do
        objSelSet <-  asObjectSelectionSet _fSelSet
        RS.TAFAgg <$> convertAggregateField colGNameMap _fType objSelSet
      "nodes"      -> do
        objSelSet <-  asObjectSelectionSet _fSelSet
        RS.TAFNodes <$> processTableSelectionSet _fType objSelSet
      G.Name t     -> throw500 $ "unexpected field in _agg node: " <> t

fromConnectionSelSet
  :: ( MonadReusability m, MonadError QErr m, MonadReader r m, Has FieldMap r
     , Has OrdByCtx r, Has SQLGenCtx r
     )
  => G.NamedType -> ObjectSelectionSet -> m (RS.ConnectionFields UnresolvedVal)
fromConnectionSelSet fldTy selSet = fmap toFields $
  traverseObjectSelectionSet selSet $ \Field{..} ->
    case _fName of
      "__typename" -> return $ RS.ConnectionTypename $ G.unName $ G.unNamedType fldTy
      "pageInfo"   -> do
        fSelSet <-  asObjectSelectionSet _fSelSet
        RS.ConnectionPageInfo <$> parsePageInfoSelectionSet _fType fSelSet
      "edges"      -> do
        fSelSet <-  asObjectSelectionSet _fSelSet
        RS.ConnectionEdges <$> parseEdgeSelectionSet _fType fSelSet
      -- "aggregate"  -> RS.TAFAgg <$> convertAggregateField colGNameMap fTy fSelSet
      -- "nodes"      -> RS.TAFNodes <$> processTableSelectionSet fTy fSelSet
      G.Name t     -> throw500 $ "unexpected field in _connection node: " <> t

parseEdgeSelectionSet
  :: ( MonadReusability m, MonadError QErr m, MonadReader r m, Has FieldMap r
     , Has OrdByCtx r, Has SQLGenCtx r
     )
  => G.NamedType -> ObjectSelectionSet -> m (RS.EdgeFields UnresolvedVal)
parseEdgeSelectionSet fldTy selSet = fmap toFields $
  traverseObjectSelectionSet selSet $ \f -> do
    let fTy = _fType f
    case _fName f of
      "__typename" -> pure $ RS.EdgeTypename $ G.unName $ G.unNamedType fldTy
      "cursor"     -> pure RS.EdgeCursor
      "node"       -> do
        fSelSet <- asObjectSelectionSet $ _fSelSet f
        RS.EdgeNode <$> processTableSelectionSet fTy fSelSet
      G.Name t     -> throw500 $ "unexpected field in Edge node: " <> t

parsePageInfoSelectionSet
  :: ( MonadReusability m, MonadError QErr m)
  => G.NamedType -> ObjectSelectionSet -> m RS.PageInfoFields
parsePageInfoSelectionSet fldTy selSet =
  fmap toFields $ traverseObjectSelectionSet selSet $ \f ->
    case _fName f of
      "__typename"      -> pure $ RS.PageInfoTypename $ G.unName $ G.unNamedType fldTy
      "hasNextPage"     -> pure RS.PageInfoHasNextPage
      "hasPreviousPage" -> pure RS.PageInfoHasPreviousPage
      "startCursor"     -> pure RS.PageInfoStartCursor
      "endCursor"       -> pure RS.PageInfoEndCursor
      -- "aggregate"  -> RS.TAFAgg <$> convertAggregateField colGNameMap fTy fSelSet
      -- "nodes"      -> RS.TAFNodes <$> processTableSelectionSet fTy fSelSet
      G.Name t          -> throw500 $ "unexpected field in PageInfo node: " <> t

type SelectArgs = RS.SelectArgsG UnresolvedVal

parseSelectArgs
  :: ( MonadReusability m, MonadError QErr m, MonadReader r m
     , Has FieldMap r, Has OrdByCtx r
     )
  => PGColGNameMap -> ArgsMap -> m SelectArgs
parseSelectArgs colGNameMap args = do
  whereExpM  <- withArgM args "where" parseBoolExp
  ordByExpML <- withArgM args "order_by" parseOrderBy
  let ordByExpM = NE.nonEmpty =<< ordByExpML
  limitExpM  <- withArgM args "limit" $
                parseNonNegativeInt "expecting Integer value for \"limit\""
  offsetExpM <- withArgM args "offset" $ asPGColumnValue >=> openOpaqueValue >=> txtConverter
  distOnColsML <- withArgM args "distinct_on" $ parseColumns colGNameMap
  let distOnColsM = NE.nonEmpty =<< distOnColsML
  mapM_ (validateDistOn ordByExpM) distOnColsM
  return $ RS.SelectArgs whereExpM ordByExpM limitExpM offsetExpM distOnColsM
  where
    validateDistOn Nothing _ = return ()
    validateDistOn (Just ordBys) cols = withPathK "args" $ do
      let colsLen = length cols
          initOrdBys = take colsLen $ toList ordBys
          initOrdByCols = flip mapMaybe initOrdBys $ \ob ->
            case obiColumn  ob of
              RS.AOCColumn pgCol -> Just $ pgiColumn pgCol
              _                  -> Nothing
          isValid = (colsLen == length initOrdByCols)
                    && all (`elem` initOrdByCols) (toList cols)

      unless isValid $ throwVE
        "\"distinct_on\" columns must match initial \"order_by\" columns"

type AnnSimpleSelect = RS.AnnSimpleSelG UnresolvedVal

fromField
  :: ( MonadReusability m, MonadError QErr m, MonadReader r m, Has FieldMap r
     , Has OrdByCtx r, Has SQLGenCtx r
     )
  => RS.SelectFromG UnresolvedVal
  -> PGColGNameMap
  -> AnnBoolExpPartialSQL
  -> Maybe Int
  -> Field -> m AnnSimpleSelect
fromField selFrom colGNameMap permFilter permLimitM fld = fieldAsPath fld $ do
  tableArgs <- parseSelectArgs colGNameMap args
  selSet <- asObjectSelectionSet $ _fSelSet fld
  annFlds   <- processTableSelectionSet (_fType fld) selSet
  let unresolvedPermFltr = fmapAnnBoolExp partialSQLExpToUnresolvedVal permFilter
  let tabPerm = RS.TablePerm unresolvedPermFltr permLimitM
  strfyNum <- stringifyNum <$> asks getter
  return $ RS.AnnSelectG annFlds selFrom tabPerm tableArgs strfyNum
  where
    args = _fArguments fld

getOrdByItemMap
  :: ( MonadError QErr m
     , MonadReader r m
     , Has OrdByCtx r
     )
  => G.NamedType -> m OrdByItemMap
getOrdByItemMap nt = do
  ordByCtx <- asks getter
  onNothing (Map.lookup nt ordByCtx) $
    throw500 $ "could not lookup " <> showNamedTy nt

parseOrderBy
  :: ( MonadReusability m
     , MonadError QErr m
     , MonadReader r m
     , Has OrdByCtx r
     )
  => AnnInpVal
  -> m [RS.AnnOrderByItemG UnresolvedVal]
parseOrderBy = fmap concat . withArray f
  where
    f _ = mapM (withObject (getAnnObItems id))

getAnnObItems
  :: ( MonadReusability m
     , MonadError QErr m
     , MonadReader r m
     , Has OrdByCtx r
     )
  => (RS.AnnOrderByElement UnresolvedVal -> RS.AnnOrderByElement UnresolvedVal)
  -> G.NamedType
  -> AnnGObject
  -> m [RS.AnnOrderByItemG UnresolvedVal]
getAnnObItems f nt obj = do
  ordByItemMap <- getOrdByItemMap nt
  fmap concat $ forM (OMap.toList obj) $ \(k, v) -> do
    ordByItem <- onNothing (Map.lookup k ordByItemMap) $ throw500 $
      "cannot lookup " <> showName k <> " order by item in "
      <> showNamedTy nt <> " map"
    case ordByItem of
      OBIPGCol ci -> do
        let aobCol = f $ RS.AOCColumn ci
        (_, enumValM) <- asEnumValM v
        ordByItemM <- forM enumValM $ \enumVal -> do
          (ordTy, nullsOrd) <- parseOrderByEnum enumVal
          return $ mkOrdByItemG ordTy aobCol nullsOrd
        return $ maybe [] pure ordByItemM

      OBIRel ri fltr -> do
        let unresolvedFltr = fmapAnnBoolExp partialSQLExpToUnresolvedVal fltr
        let annObColFn = f . RS.AOCObjectRelation ri unresolvedFltr
        flip withObjectM v $ \nameTy objM ->
          maybe (pure []) (getAnnObItems annObColFn nameTy) objM

      OBIAgg ri relColGNameMap fltr -> do
        let unresolvedFltr = fmapAnnBoolExp partialSQLExpToUnresolvedVal fltr
        let aobColFn = f . RS.AOCArrayAggregation ri unresolvedFltr
        flip withObjectM v $ \_ objM ->
          maybe (pure []) (parseAggOrdBy relColGNameMap aobColFn) objM

mkOrdByItemG :: S.OrderType -> a -> S.NullsOrder -> OrderByItemG a
mkOrdByItemG ordTy aobCol nullsOrd =
  OrderByItemG (Just $ OrderType ordTy) aobCol (Just $ NullsOrder nullsOrd)

parseAggOrdBy
  :: (MonadReusability m, MonadError QErr m)
  => PGColGNameMap
  -> (RS.AnnAggregateOrderBy -> RS.AnnOrderByElement UnresolvedVal)
  -> AnnGObject
  -> m [RS.AnnOrderByItemG UnresolvedVal]
parseAggOrdBy colGNameMap f annObj =
  fmap concat <$> forM (OMap.toList annObj) $ \(op, obVal) ->
    case op of
      "count" -> do
        (_, enumValM) <- asEnumValM obVal
        ordByItemM <- forM enumValM $ \enumVal -> do
          (ordTy, nullsOrd) <- parseOrderByEnum enumVal
          return $ mkOrdByItemG ordTy (f RS.AAOCount) nullsOrd
        return $ maybe [] pure ordByItemM

      G.Name opText ->
        flip withObject obVal $ \_ opObObj -> fmap catMaybes $
          forM (OMap.toList opObObj) $ \(colName, eVal) -> do
            (_, enumValM) <- asEnumValM eVal
            forM enumValM $ \enumVal -> do
              (ordTy, nullsOrd) <- parseOrderByEnum enumVal
              col <- resolvePGCol colGNameMap colName
              let aobCol = f $ RS.AAOOp opText col
              return $ mkOrdByItemG ordTy aobCol nullsOrd

parseOrderByEnum
  :: (MonadError QErr m)
  => G.EnumValue
  -> m (S.OrderType, S.NullsOrder)
parseOrderByEnum = \case
  G.EnumValue "asc"              -> return (S.OTAsc, S.NLast)
  G.EnumValue "asc_nulls_last"  -> return (S.OTAsc, S.NLast)
  G.EnumValue "asc_nulls_first"  -> return (S.OTAsc, S.NFirst)
  G.EnumValue "desc"             -> return (S.OTDesc, S.NFirst)
  G.EnumValue "desc_nulls_first" -> return (S.OTDesc, S.NFirst)
  G.EnumValue "desc_nulls_last" -> return (S.OTDesc, S.NLast)
  G.EnumValue v                   -> throw500 $
    "enum value " <> showName v <> " not found in type order_by"

parseNonNegativeInt
  :: (MonadReusability m, MonadError QErr m) => Text -> AnnInpVal -> m Int
parseNonNegativeInt errMsg v = do
  pgColVal <- openOpaqueValue =<< asPGColumnValue v
  limit <- maybe (throwVE errMsg) return . pgColValueToInt . pstValue $ _apvValue pgColVal
  -- validate int value
  onlyPositiveInt limit
  return limit

type AnnSimpleSel = RS.AnnSimpleSelG UnresolvedVal

fromFieldByPKey
  :: ( MonadReusability m
     , MonadError QErr m
     , MonadReader r m
     , Has FieldMap r
     , Has OrdByCtx r
     , Has SQLGenCtx r
     )
  => QualifiedTable -> PGColArgMap
  -> AnnBoolExpPartialSQL -> Field -> m AnnSimpleSel
fromFieldByPKey tn colArgMap permFilter fld = fieldAsPath fld $ do
  boolExp <- pgColValToBoolExp colArgMap $ _fArguments fld
  selSet <- asObjectSelectionSet $ _fSelSet fld
  annFlds <- processTableSelectionSet fldTy selSet
  let tabFrom = RS.FromTable tn
      unresolvedPermFltr = fmapAnnBoolExp partialSQLExpToUnresolvedVal
                           permFilter
      tabPerm = RS.TablePerm unresolvedPermFltr Nothing
      tabArgs = RS.noSelectArgs { RS._saWhere = Just boolExp}
  strfyNum <- stringifyNum <$> asks getter
  return $ RS.AnnSelectG annFlds tabFrom tabPerm tabArgs strfyNum
  where
    fldTy = _fType fld

convertSelect
  :: ( MonadReusability m, MonadError QErr m, MonadReader r m, Has FieldMap r
     , Has OrdByCtx r, Has SQLGenCtx r
     )
  => SelOpCtx -> Field -> m (RS.AnnSimpleSelG UnresolvedVal)
convertSelect opCtx fld =
  withPathK "selectionSet" $
  fromField (RS.FromTable qt) colGNameMap permFilter permLimit fld
  where
    SelOpCtx qt _ colGNameMap permFilter permLimit = opCtx

convertSelectByPKey
  :: ( MonadReusability m, MonadError QErr m, MonadReader r m, Has FieldMap r
     , Has OrdByCtx r, Has SQLGenCtx r
     )
  => SelPkOpCtx -> Field -> m (RS.AnnSimpleSelG UnresolvedVal)
convertSelectByPKey opCtx fld =
  withPathK "selectionSet" $
    fromFieldByPKey qt colArgMap permFilter fld
  where
    SelPkOpCtx qt _ permFilter colArgMap = opCtx

-- agg select related
parseColumns
  :: (MonadReusability m, MonadError QErr m)
  => PGColGNameMap -> AnnInpVal -> m [PGCol]
parseColumns allColFldMap val =
  flip withArray val $ \_ vals ->
    forM vals $ \v -> do
      (_, G.EnumValue enumVal) <- asEnumVal v
      pgiColumn <$> resolvePGCol allColFldMap enumVal

convertCount
  :: (MonadReusability m, MonadError QErr m)
  => PGColGNameMap -> ArgsMap -> m S.CountType
convertCount colGNameMap args = do
  columnsM <- withArgM args "columns" $ parseColumns colGNameMap
  isDistinct <- or <$> withArgM args "distinct" parseDistinct
  maybe (return S.CTStar) (mkCType isDistinct) columnsM
  where
    parseDistinct v = do
      val <- openOpaqueValue =<< asPGColumnValue v
      case pstValue $ _apvValue val of
        PGValBoolean b -> return b
        _              ->
          throw500 "expecting Boolean for \"distinct\""

    mkCType isDistinct cols = return $
      bool (S.CTSimple cols) (S.CTDistinct cols) isDistinct

toFields :: [(T.Text, a)] -> RS.Fields a
toFields = map (first FieldName)

convertColumnFields
  :: (MonadError QErr m)
  => PGColGNameMap -> G.NamedType -> ObjectSelectionSet -> m RS.ColumnFields
convertColumnFields colGNameMap ty selSet = fmap toFields $
  traverseObjectSelectionSet selSet $ \fld ->
    case _fName fld of
      "__typename" -> return $ RS.PCFExp $ G.unName $ G.unNamedType ty
      n            -> RS.PCFCol . pgiColumn <$> resolvePGCol colGNameMap n

convertAggregateField
  :: (MonadReusability m, MonadError QErr m)
  => PGColGNameMap -> G.NamedType -> ObjectSelectionSet -> m RS.AggregateFields
convertAggregateField colGNameMap ty selSet = fmap toFields $
  traverseObjectSelectionSet selSet $ \Field{..} ->
    case _fName of
      "__typename" -> return $ RS.AFExp $ G.unName $ G.unNamedType ty
      "count"      -> RS.AFCount <$> convertCount colGNameMap _fArguments
      n            -> do
        fSelSet <- asObjectSelectionSet _fSelSet
        colFlds <- convertColumnFields colGNameMap _fType fSelSet
        unless (isAggregateField n) $ throwInvalidFld n
        return $ RS.AFOp $ RS.AggregateOp (G.unName n) colFlds
  where
      throwInvalidFld (G.Name t) =
        throw500 $ "unexpected field in _aggregate node: " <> t

type AnnAggregateSelect = RS.AnnAggregateSelectG UnresolvedVal

fromAggField
  :: ( MonadReusability m, MonadError QErr m, MonadReader r m, Has FieldMap r
     , Has OrdByCtx r, Has SQLGenCtx r
     )
  => RS.SelectFromG UnresolvedVal
  -> PGColGNameMap
  -> AnnBoolExpPartialSQL
  -> Maybe Int
  -> Field -> m AnnAggregateSelect
fromAggField selectFrom colGNameMap permFilter permLimit fld = fieldAsPath fld $ do
  tableArgs   <- parseSelectArgs colGNameMap args
  selSet <- asObjectSelectionSet $ _fSelSet fld
  aggSelFlds  <- fromAggSelSet colGNameMap (_fType fld) selSet
  let unresolvedPermFltr =
        fmapAnnBoolExp partialSQLExpToUnresolvedVal permFilter
  let tabPerm = RS.TablePerm unresolvedPermFltr permLimit
  strfyNum <- stringifyNum <$> asks getter
  return $ RS.AnnSelectG aggSelFlds selectFrom tabPerm tableArgs strfyNum
<<<<<<< HEAD
  where
    args = _fArguments fld

fromConnectionField
  :: ( MonadReusability m, MonadError QErr m, MonadReader r m, Has FieldMap r
     , Has OrdByCtx r, Has SQLGenCtx r
     )
  => RS.SelectFromG UnresolvedVal
  -> PrimaryKeyColumns
  -> AnnBoolExpPartialSQL
  -> Maybe Int
  -> Field -> m (RS.ConnectionSelect UnresolvedVal)
fromConnectionField selectFrom pkCols permFilter permLimit fld = fieldAsPath fld $ do
  (tableArgs, slice, split)   <- parseConnectionArgs pkCols args
  selSet <- asObjectSelectionSet $ _fSelSet fld
  connSelFlds  <- fromConnectionSelSet (_fType fld) selSet
  strfyNum <- stringifyNum <$> asks getter
  let unresolvedPermFltr =
        fmapAnnBoolExp partialSQLExpToUnresolvedVal permFilter
      tabPerm = RS.TablePerm unresolvedPermFltr permLimit
      annSel = RS.AnnSelectG connSelFlds selectFrom tabPerm tableArgs strfyNum
  pure $ RS.ConnectionSelect pkCols split slice annSel
  where
    args = _fArguments fld

=======
  where
    args = _fArguments fld

fromConnectionField
  :: ( MonadReusability m, MonadError QErr m, MonadReader r m, Has FieldMap r
     , Has OrdByCtx r, Has SQLGenCtx r
     )
  => RS.SelectFromG UnresolvedVal
  -> PrimaryKeyColumns
  -> AnnBoolExpPartialSQL
  -> Maybe Int
  -> Field -> m (RS.ConnectionSelect UnresolvedVal)
fromConnectionField selectFrom pkCols permFilter permLimit fld = fieldAsPath fld $ do
  (tableArgs, slice, split)   <- parseConnectionArgs pkCols args
  selSet <- asObjectSelectionSet $ _fSelSet fld
  connSelFlds  <- fromConnectionSelSet (_fType fld) selSet
  strfyNum <- stringifyNum <$> asks getter
  let unresolvedPermFltr =
        fmapAnnBoolExp partialSQLExpToUnresolvedVal permFilter
      tabPerm = RS.TablePerm unresolvedPermFltr permLimit
      annSel = RS.AnnSelectG connSelFlds selectFrom tabPerm tableArgs strfyNum
  pure $ RS.ConnectionSelect pkCols split slice annSel
  where
    args = _fArguments fld

>>>>>>> 0ec01488
parseConnectionArgs
  :: forall r m.
     ( MonadReusability m, MonadError QErr m, MonadReader r m
     , Has FieldMap r, Has OrdByCtx r
     )
  => PrimaryKeyColumns
  -> ArgsMap
  -> m ( SelectArgs
       , Maybe RS.ConnectionSlice
       , Maybe (NE.NonEmpty (RS.ConnectionSplit UnresolvedVal))
       )
parseConnectionArgs pKeyColumns args = do
  whereExpM  <- withArgM args "where" parseBoolExp
  ordByExpML <- withArgM args "order_by" parseOrderBy

  slice <- case (Map.lookup "first" args, Map.lookup "last" args) of
    (Nothing, Nothing) -> pure Nothing
    (Just _, Just _)   -> throwVE "\"first\" and \"last\" are not allowed at once"
    (Just v, Nothing)  -> Just . RS.SliceFirst <$> parseNonNegativeInt
      "expecting Integer value for \"first\"" v
    (Nothing, Just v)  -> Just . RS.SliceLast <$> parseNonNegativeInt
      "expecting Integer value for \"last\"" v

  maybeSplit <- case (Map.lookup "after" args, Map.lookup "before" args) of
    (Nothing, Nothing) -> pure Nothing
    (Just _, Just _)   -> throwVE "\"after\" and \"before\" are not allowed at once"
    (Just v, Nothing)  -> fmap ((RS.CSKAfter,) . base64Decode) <$> asPGColTextM v
    (Nothing, Just v)  -> fmap ((RS.CSKBefore,) . base64Decode) <$> asPGColTextM v

  let ordByExpM = NE.nonEmpty =<< appendPrimaryKeyOrderBy <$> ordByExpML
      tableArgs = RS.SelectArgs whereExpM ordByExpM Nothing Nothing Nothing

  split <- mapM (uncurry (validateConnectionSplit ordByExpM)) maybeSplit
  pure (tableArgs, slice, split)
  where
    appendPrimaryKeyOrderBy :: [RS.AnnOrderByItemG v] -> [RS.AnnOrderByItemG v]
    appendPrimaryKeyOrderBy orderBys =
      let orderByColumnNames =
            orderBys ^.. traverse . to obiColumn . RS._AOCColumn . to pgiColumn
          pkeyOrderBys = flip mapMaybe (toList pKeyColumns) $ \pgColumnInfo ->
                         if pgiColumn pgColumnInfo `elem` orderByColumnNames then Nothing
                         else Just $ OrderByItemG Nothing (RS.AOCColumn pgColumnInfo) Nothing
      in orderBys <> pkeyOrderBys

    validateConnectionSplit
      :: Maybe (NonEmpty (RS.AnnOrderByItemG UnresolvedVal))
      -> RS.ConnectionSplitKind
      -> BL.ByteString
      -> m (NonEmpty (RS.ConnectionSplit UnresolvedVal))
    validateConnectionSplit maybeOrderBys splitKind cursorSplit = do
      cursorValue <- either (const throwInvalidCursor) pure $
                      J.eitherDecode cursorSplit
      case maybeOrderBys of
<<<<<<< HEAD
        Nothing -> forM pKeyColumns $
=======
        Nothing -> forM (NESeq.toNonEmpty pKeyColumns) $
>>>>>>> 0ec01488
          \pgColumnInfo -> do
            let columnJsonPath = [J.Key $ getPGColTxt $ pgiColumn pgColumnInfo]
            pgColumnValue <- maybe throwInvalidCursor pure $ iResultToMaybe $
                             executeJSONPath columnJsonPath cursorValue
            pgValue <- parsePGScalarValue (pgiType pgColumnInfo) pgColumnValue
            let unresolvedValue = UVPG $ AnnPGVal Nothing False pgValue
            pure $ RS.ConnectionSplit splitKind unresolvedValue $
                   OrderByItemG Nothing (RS.AOCColumn pgColumnInfo) Nothing
        Just orderBys ->
          forM orderBys $ \orderBy -> do
            let OrderByItemG orderType annObCol nullsOrder = orderBy
            orderByItemValue <- maybe throwInvalidCursor pure $ iResultToMaybe $
                                executeJSONPath (getPathFromOrderBy annObCol) cursorValue
            pgValue <- parsePGScalarValue (getOrderByColumnType annObCol) orderByItemValue
            let unresolvedValue = UVPG $ AnnPGVal Nothing False pgValue
            pure $ RS.ConnectionSplit splitKind unresolvedValue $
                   OrderByItemG orderType (() <$ annObCol) nullsOrder
      where
        throwInvalidCursor = throwVE "the \"after\" or \"before\" cursor is invalid"

        iResultToMaybe = \case
          J.ISuccess v -> Just v
          J.IError{}   -> Nothing

        getPathFromOrderBy = \case
          RS.AOCColumn pgColInfo ->
            let pathElement = J.Key $ getPGColTxt $ pgiColumn pgColInfo
            in [pathElement]
          RS.AOCObjectRelation relInfo _ obCol ->
            let pathElement = J.Key $ relNameToTxt $ riName relInfo
            in pathElement : getPathFromOrderBy obCol
          RS.AOCArrayAggregation relInfo _ aggOb ->
            let fieldName = J.Key $ relNameToTxt (riName relInfo) <> "_aggregate"
            in fieldName : case aggOb of
                 RS.AAOCount    -> [J.Key "count"]
                 RS.AAOOp t col -> [J.Key t, J.Key $ getPGColTxt $ pgiColumn col]

        getOrderByColumnType = \case
          RS.AOCColumn pgColInfo -> pgiType pgColInfo
          RS.AOCObjectRelation _ _ obCol -> getOrderByColumnType obCol
          RS.AOCArrayAggregation _ _ aggOb ->
            case aggOb of
              RS.AAOCount        -> PGColumnScalar PGInteger
              RS.AAOOp _ colInfo -> pgiType colInfo

convertAggSelect
  :: ( MonadReusability m, MonadError QErr m, MonadReader r m, Has FieldMap r
     , Has OrdByCtx r, Has SQLGenCtx r
     )
  => SelOpCtx -> Field -> m (RS.AnnAggregateSelectG UnresolvedVal)
convertAggSelect opCtx fld =
  withPathK "selectionSet" $
  fromAggField (RS.FromTable qt) colGNameMap permFilter permLimit fld
  where
    SelOpCtx qt _ colGNameMap permFilter permLimit = opCtx

convertConnectionSelect
  :: ( MonadReusability m, MonadError QErr m, MonadReader r m, Has FieldMap r
     , Has OrdByCtx r, Has SQLGenCtx r
     )
  => PrimaryKeyColumns -> SelOpCtx -> Field -> m (RS.ConnectionSelect UnresolvedVal)
convertConnectionSelect pkCols opCtx fld =
  withPathK "selectionSet" $
  fromConnectionField (RS.FromTable qt) pkCols permFilter permLimit fld
  where
    SelOpCtx qt _ _ permFilter permLimit = opCtx

parseFunctionArgs
  :: (MonadReusability m, MonadError QErr m)
  => Seq.Seq a
  -> (a -> InputFunctionArgument)
  -> Maybe AnnInpVal
  -> m (RS.FunctionArgsExpG UnresolvedVal)
parseFunctionArgs argSeq argFn = withPathK "args" . \case
  Nothing  -> do
    -- The input "args" field is not provided, hence resolve only known
    -- input arguments as positional arguments
    let positionalArgs = mapMaybe ((^? _IFAKnown._2) . argFn) $ toList argSeq
    pure RS.emptyFunctionArgsExp{RS._faePositional = positionalArgs}

  Just val -> flip withObject val $ \_ obj -> do
    (positionalArgs, argsLeft) <- spanMaybeM (parsePositionalArg obj) argSeq
    namedArgs <- Map.fromList . catMaybes <$> traverse (parseNamedArg obj) argsLeft
    pure $ RS.FunctionArgsExp positionalArgs namedArgs
  where
    parsePositionalArg obj inputArg = case argFn inputArg of
      IFAKnown _ resolvedVal -> pure $ Just resolvedVal
      IFAUnknown (FunctionArgItem gqlName _ _) ->
        maybe (pure Nothing) (fmap Just . parseArg) $ OMap.lookup gqlName obj

    parseArg = fmap (maybe (UVSQL S.SENull) mkParameterizablePGValue) . asPGColumnValueM

    parseNamedArg obj inputArg = case argFn inputArg of
      IFAKnown argName resolvedVal ->
        pure $ Just (getFuncArgNameTxt argName, resolvedVal)
      IFAUnknown (FunctionArgItem gqlName maybeSqlName hasDefault) ->
        case OMap.lookup gqlName obj of
          Just argInpVal -> case maybeSqlName of
            Just sqlName -> Just . (getFuncArgNameTxt sqlName,) <$> parseArg argInpVal
            Nothing -> throw400 NotSupported
                       "Only last set of positional arguments can be omitted"
          Nothing -> if not (unHasDefault hasDefault) then
                       throw400 NotSupported "Non default arguments cannot be omitted"
                     else pure Nothing

makeFunctionSelectFrom
  :: (MonadReusability m, MonadError QErr m)
  => QualifiedFunction
  -> FunctionArgSeq
  -> Field
  -> m (RS.SelectFromG UnresolvedVal)
makeFunctionSelectFrom qf argSeq fld = withPathK "args" $ do
  funcArgs <- parseFunctionArgs argSeq argFn $ Map.lookup "args" $ _fArguments fld
  pure $ RS.FromFunction qf (RS.AEInput <$> funcArgs) Nothing
  where
    argFn (IAUserProvided val)         = IFAUnknown val
    argFn (IASessionVariables argName) = IFAKnown argName UVSession

convertFuncQuerySimple
  :: ( MonadReusability m
     , MonadError QErr m
     , MonadReader r m
     , Has FieldMap r
     , Has OrdByCtx r
     , Has SQLGenCtx r
     )
  => FuncQOpCtx -> Field -> m AnnSimpleSelect
convertFuncQuerySimple funcOpCtx fld =
  withPathK "selectionSet" $ fieldAsPath fld $ do
    selectFrom <- makeFunctionSelectFrom qf argSeq fld
    fromField selectFrom colGNameMap permFilter permLimit fld
  where
    FuncQOpCtx qf argSeq _ colGNameMap permFilter permLimit = funcOpCtx

convertFuncQueryAgg
  :: ( MonadReusability m
     , MonadError QErr m
     , MonadReader r m
     , Has FieldMap r
     , Has OrdByCtx r
     , Has SQLGenCtx r
     )
  => FuncQOpCtx -> Field -> m AnnAggregateSelect
convertFuncQueryAgg funcOpCtx fld =
  withPathK "selectionSet" $ fieldAsPath fld $ do
    selectFrom <- makeFunctionSelectFrom qf argSeq fld
    fromAggField selectFrom colGNameMap permFilter permLimit fld
  where
    FuncQOpCtx qf argSeq _ colGNameMap permFilter permLimit = funcOpCtx

convertConnectionFuncQuery
  :: ( MonadReusability m
     , MonadError QErr m
     , MonadReader r m
     , Has FieldMap r
     , Has OrdByCtx r
     , Has SQLGenCtx r
     )
  => PrimaryKeyColumns -> FuncQOpCtx -> Field -> m (RS.ConnectionSelect UnresolvedVal)
convertConnectionFuncQuery pkCols funcOpCtx fld =
  withPathK "selectionSet" $ fieldAsPath fld $ do
    selectFrom <- makeFunctionSelectFrom qf argSeq fld
    fromConnectionField selectFrom pkCols permFilter permLimit fld
  where
    FuncQOpCtx qf argSeq _ _ permFilter permLimit = funcOpCtx

<<<<<<< HEAD
resolveNodeId
  :: forall m. ( MonadError QErr m
               , MonadReusability m
               )
  => Field -> m NodeIdData
resolveNodeId field =
  withPathK "selectionSet" $ fieldAsPath field $ do
    nodeIdText <- asPGColText =<< getArg (_fArguments field) "id"
    either (const throwInvalidNodeId) pure $
      J.eitherDecode $ base64Decode nodeIdText
  where
    throwInvalidNodeId = throwVE "the node id is invalid"

convertNodeSelect
  :: ( MonadReusability m
     , MonadError QErr m
     , MonadReader r m
     , Has FieldMap r
     , Has OrdByCtx r
     , Has SQLGenCtx r
     )
  => SelOpCtx
  -> Map.HashMap PGCol J.Value
  -> Field
  -> m (RS.AnnSimpleSelG UnresolvedVal)
convertNodeSelect selOpCtx pkeyColumnValues field =
=======
throwInvalidNodeId :: MonadError QErr m => Text -> m a
throwInvalidNodeId t = throwVE $ "the node id is invalid: " <> t

resolveNodeId
  :: ( MonadError QErr m
     , MonadReusability m
     )
  => Field -> m NodeId
resolveNodeId field =
  withPathK "selectionSet" $ fieldAsPath field $
  withArg (_fArguments field) "id" $ asPGColText >=>
  either (throwInvalidNodeId . T.pack) pure . J.eitherDecode . base64Decode

convertNodeSelect
  :: forall m r. ( MonadReusability m
                 , MonadError QErr m
                 , MonadReader r m
                 , Has FieldMap r
                 , Has OrdByCtx r
                 , Has SQLGenCtx r
                 )
  => SelOpCtx
  -> PrimaryKeyColumns
  -> NESeq.NESeq J.Value
  -> Field
  -> m (RS.AnnSimpleSelG UnresolvedVal)
convertNodeSelect selOpCtx pkeyColumns columnValues field =
>>>>>>> 0ec01488
  withPathK "selectionSet" $ fieldAsPath field $ do
    -- Parse selection set as interface
    ifaceSelectionSet <- asInterfaceSelectionSet $ _fSelSet field
    let tableObjectType = mkTableTy table
        selSet = getMemberSelectionSet tableObjectType ifaceSelectionSet
        unresolvedPermFilter = fmapAnnBoolExp partialSQLExpToUnresolvedVal permFilter
        tablePerm = RS.TablePerm unresolvedPermFilter permLimit
    -- Resolve the table selection set
    annFields <- processTableSelectionSet tableObjectType selSet
    -- Resolve the Node id primary key column values
<<<<<<< HEAD
    unresolvedPkeyValues <- flip Map.traverseWithKey pkeyColumnValues $
      \pgColumn jsonValue -> case Map.lookup pgColumn pgColumnMap of
        Nothing -> throwVE $ "column " <> pgColumn <<> " not found"
        Just columnInfo -> (,columnInfo) . UVPG . AnnPGVal Nothing False <$>
                           parsePGScalarValue (pgiType columnInfo) jsonValue
=======
    pkeyColumnValues <- alignPkeyColumnValues
    unresolvedPkeyValues <- flip Map.traverseWithKey pkeyColumnValues $
      \columnInfo jsonValue ->
        let modifyErrFn t = "value of column " <> pgiColumn columnInfo
                             <<> " in node id: " <> t
        in modifyErr modifyErrFn $
           (,columnInfo) . UVPG . AnnPGVal Nothing False <$>
           parsePGScalarValue (pgiType columnInfo) jsonValue

>>>>>>> 0ec01488
    -- Generate the bool expression from the primary key column values
    let pkeyBoolExp = BoolAnd $ flip map (Map.elems unresolvedPkeyValues) $
          \(unresolvedValue, columnInfo) -> (BoolFld . AVCol columnInfo) [AEQ True unresolvedValue]
        selectArgs = RS.noSelectArgs{RS._saWhere = Just pkeyBoolExp}
    strfyNum <- stringifyNum <$> asks getter
    pure $ RS.AnnSelectG annFields (RS.FromTable table) tablePerm selectArgs strfyNum
  where
<<<<<<< HEAD
    SelOpCtx table _ allColumns permFilter permLimit = selOpCtx
    pgColumnMap = mapFromL pgiColumn $ Map.elems allColumns
=======
    SelOpCtx table _ _ permFilter permLimit = selOpCtx

    alignPkeyColumnValues :: m (Map.HashMap PGColumnInfo J.Value)
    alignPkeyColumnValues = do
        let NESeq.NESeq (firstPkColumn, remainingPkColumns) = pkeyColumns
            NESeq.NESeq (firstColumnValue, remainingColumns) = columnValues
            (nonAlignedPkColumns, nonAlignedColumnValues, alignedTuples) =
              partitionThese $ toList $ align remainingPkColumns remainingColumns

        when (not $ null nonAlignedPkColumns) $ throwInvalidNodeId $
          "primary key columns " <> dquoteList (map pgiColumn nonAlignedPkColumns) <> " are missing"

        when (not $ null nonAlignedColumnValues) $ throwInvalidNodeId $
          "unexpected column values " <> J.encodeToStrictText nonAlignedColumnValues

        pure $ Map.fromList $ (firstPkColumn, firstColumnValue):alignedTuples
>>>>>>> 0ec01488
<|MERGE_RESOLUTION|>--- conflicted
+++ resolved
@@ -19,20 +19,14 @@
 import           Hasura.Prelude
 
 import qualified Data.Aeson                           as J
-<<<<<<< HEAD
-=======
 import qualified Data.Aeson.Extended                  as J
->>>>>>> 0ec01488
 import qualified Data.Aeson.Internal                  as J
 import qualified Data.ByteString.Lazy                 as BL
 import qualified Data.HashMap.Strict                  as Map
 import qualified Data.HashMap.Strict.InsOrd           as OMap
 import qualified Data.List.NonEmpty                   as NE
 import qualified Data.Sequence                        as Seq
-<<<<<<< HEAD
-=======
 import qualified Data.Sequence.NonEmpty               as NESeq
->>>>>>> 0ec01488
 import qualified Data.Text                            as T
 import qualified Language.GraphQL.Draft.Syntax        as G
 
@@ -53,12 +47,7 @@
 import           Hasura.SQL.Types
 import           Hasura.SQL.Value
 
-<<<<<<< HEAD
-
-jsonPathToColExp :: (MonadError QErr m) => T.Text -> m S.SQLExp
-=======
 jsonPathToColExp :: (MonadError QErr m) => T.Text -> m (Maybe S.SQLExp)
->>>>>>> 0ec01488
 jsonPathToColExp t = case parseJSONPath t of
   Left s       -> throw400 ParseFailed $ T.pack $ "parse json path error: " ++ s
   Right []     -> return Nothing
@@ -90,11 +79,7 @@
     CFTScalar scalarTy -> do
       colOpM <- argsToColumnOp $ _fArguments fld
       pure $ RS.CFSScalar $
-<<<<<<< HEAD
-        RS.ComputedFieldScalarSelectect qf argsWithTableArgument scalarTy colOpM
-=======
         RS.ComputedFieldScalarSelect qf argsWithTableArgument scalarTy colOpM
->>>>>>> 0ec01488
     CFTTable (ComputedFieldTable _ cols permFilter permLimit) -> do
       let functionFrom = RS.FromFunction qf argsWithTableArgument Nothing
       RS.CFSTable RS.JASMultipleRows <$> fromField functionFrom cols permFilter permLimit fld
@@ -532,7 +517,6 @@
   let tabPerm = RS.TablePerm unresolvedPermFltr permLimit
   strfyNum <- stringifyNum <$> asks getter
   return $ RS.AnnSelectG aggSelFlds selectFrom tabPerm tableArgs strfyNum
-<<<<<<< HEAD
   where
     args = _fArguments fld
 
@@ -558,33 +542,6 @@
   where
     args = _fArguments fld
 
-=======
-  where
-    args = _fArguments fld
-
-fromConnectionField
-  :: ( MonadReusability m, MonadError QErr m, MonadReader r m, Has FieldMap r
-     , Has OrdByCtx r, Has SQLGenCtx r
-     )
-  => RS.SelectFromG UnresolvedVal
-  -> PrimaryKeyColumns
-  -> AnnBoolExpPartialSQL
-  -> Maybe Int
-  -> Field -> m (RS.ConnectionSelect UnresolvedVal)
-fromConnectionField selectFrom pkCols permFilter permLimit fld = fieldAsPath fld $ do
-  (tableArgs, slice, split)   <- parseConnectionArgs pkCols args
-  selSet <- asObjectSelectionSet $ _fSelSet fld
-  connSelFlds  <- fromConnectionSelSet (_fType fld) selSet
-  strfyNum <- stringifyNum <$> asks getter
-  let unresolvedPermFltr =
-        fmapAnnBoolExp partialSQLExpToUnresolvedVal permFilter
-      tabPerm = RS.TablePerm unresolvedPermFltr permLimit
-      annSel = RS.AnnSelectG connSelFlds selectFrom tabPerm tableArgs strfyNum
-  pure $ RS.ConnectionSelect pkCols split slice annSel
-  where
-    args = _fArguments fld
-
->>>>>>> 0ec01488
 parseConnectionArgs
   :: forall r m.
      ( MonadReusability m, MonadError QErr m, MonadReader r m
@@ -638,11 +595,7 @@
       cursorValue <- either (const throwInvalidCursor) pure $
                       J.eitherDecode cursorSplit
       case maybeOrderBys of
-<<<<<<< HEAD
-        Nothing -> forM pKeyColumns $
-=======
         Nothing -> forM (NESeq.toNonEmpty pKeyColumns) $
->>>>>>> 0ec01488
           \pgColumnInfo -> do
             let columnJsonPath = [J.Key $ getPGColTxt $ pgiColumn pgColumnInfo]
             pgColumnValue <- maybe throwInvalidCursor pure $ iResultToMaybe $
@@ -809,34 +762,6 @@
   where
     FuncQOpCtx qf argSeq _ _ permFilter permLimit = funcOpCtx
 
-<<<<<<< HEAD
-resolveNodeId
-  :: forall m. ( MonadError QErr m
-               , MonadReusability m
-               )
-  => Field -> m NodeIdData
-resolveNodeId field =
-  withPathK "selectionSet" $ fieldAsPath field $ do
-    nodeIdText <- asPGColText =<< getArg (_fArguments field) "id"
-    either (const throwInvalidNodeId) pure $
-      J.eitherDecode $ base64Decode nodeIdText
-  where
-    throwInvalidNodeId = throwVE "the node id is invalid"
-
-convertNodeSelect
-  :: ( MonadReusability m
-     , MonadError QErr m
-     , MonadReader r m
-     , Has FieldMap r
-     , Has OrdByCtx r
-     , Has SQLGenCtx r
-     )
-  => SelOpCtx
-  -> Map.HashMap PGCol J.Value
-  -> Field
-  -> m (RS.AnnSimpleSelG UnresolvedVal)
-convertNodeSelect selOpCtx pkeyColumnValues field =
-=======
 throwInvalidNodeId :: MonadError QErr m => Text -> m a
 throwInvalidNodeId t = throwVE $ "the node id is invalid: " <> t
 
@@ -864,7 +789,6 @@
   -> Field
   -> m (RS.AnnSimpleSelG UnresolvedVal)
 convertNodeSelect selOpCtx pkeyColumns columnValues field =
->>>>>>> 0ec01488
   withPathK "selectionSet" $ fieldAsPath field $ do
     -- Parse selection set as interface
     ifaceSelectionSet <- asInterfaceSelectionSet $ _fSelSet field
@@ -875,13 +799,6 @@
     -- Resolve the table selection set
     annFields <- processTableSelectionSet tableObjectType selSet
     -- Resolve the Node id primary key column values
-<<<<<<< HEAD
-    unresolvedPkeyValues <- flip Map.traverseWithKey pkeyColumnValues $
-      \pgColumn jsonValue -> case Map.lookup pgColumn pgColumnMap of
-        Nothing -> throwVE $ "column " <> pgColumn <<> " not found"
-        Just columnInfo -> (,columnInfo) . UVPG . AnnPGVal Nothing False <$>
-                           parsePGScalarValue (pgiType columnInfo) jsonValue
-=======
     pkeyColumnValues <- alignPkeyColumnValues
     unresolvedPkeyValues <- flip Map.traverseWithKey pkeyColumnValues $
       \columnInfo jsonValue ->
@@ -891,7 +808,6 @@
            (,columnInfo) . UVPG . AnnPGVal Nothing False <$>
            parsePGScalarValue (pgiType columnInfo) jsonValue
 
->>>>>>> 0ec01488
     -- Generate the bool expression from the primary key column values
     let pkeyBoolExp = BoolAnd $ flip map (Map.elems unresolvedPkeyValues) $
           \(unresolvedValue, columnInfo) -> (BoolFld . AVCol columnInfo) [AEQ True unresolvedValue]
@@ -899,10 +815,6 @@
     strfyNum <- stringifyNum <$> asks getter
     pure $ RS.AnnSelectG annFields (RS.FromTable table) tablePerm selectArgs strfyNum
   where
-<<<<<<< HEAD
-    SelOpCtx table _ allColumns permFilter permLimit = selOpCtx
-    pgColumnMap = mapFromL pgiColumn $ Map.elems allColumns
-=======
     SelOpCtx table _ _ permFilter permLimit = selOpCtx
 
     alignPkeyColumnValues :: m (Map.HashMap PGColumnInfo J.Value)
@@ -918,5 +830,4 @@
         when (not $ null nonAlignedColumnValues) $ throwInvalidNodeId $
           "unexpected column values " <> J.encodeToStrictText nonAlignedColumnValues
 
-        pure $ Map.fromList $ (firstPkColumn, firstColumnValue):alignedTuples
->>>>>>> 0ec01488
+        pure $ Map.fromList $ (firstPkColumn, firstColumnValue):alignedTuples