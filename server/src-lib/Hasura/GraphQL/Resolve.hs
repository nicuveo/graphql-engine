--- conflicted
+++ resolved
@@ -68,22 +68,14 @@
   -> QueryRootFldAST a
   -> f (QueryRootFldAST b)
 traverseQueryRootFldAST f = \case
-<<<<<<< HEAD
   QRFNode s                -> QRFNode <$> DS.traverseAnnSimpleSelectect f s
-=======
-  QRFNode s                -> QRFNode <$> DS.traverseAnnSimpleSelect f s
->>>>>>> 0ec01488
   QRFPk s                  -> QRFPk <$> DS.traverseAnnSimpleSelect f s
   QRFSimple s              -> QRFSimple <$> DS.traverseAnnSimpleSelect f s
   QRFAgg s                 -> QRFAgg <$> DS.traverseAnnAggregateSelect f s
   QRFActionSelect s        -> QRFActionSelect <$> DS.traverseAnnSimpleSelect f s
   QRFActionExecuteObject s -> QRFActionExecuteObject <$> DS.traverseAnnSimpleSelect f s
   QRFActionExecuteList s   -> QRFActionExecuteList <$> DS.traverseAnnSimpleSelect f s
-<<<<<<< HEAD
   QRFConnection s   -> QRFConnection <$> DS.traverseConnectionSelect f s
-=======
-  QRFConnection s          -> QRFConnection <$> DS.traverseConnectionSelect f s
->>>>>>> 0ec01488
 
 toPGQuery :: QueryRootFldResolved -> (Q.Query, Maybe RR.RemoteJoins)
 toPGQuery = \case
@@ -130,21 +122,12 @@
   userInfo <- asks getter
   case opCtx of
     QCNodeSelect nodeSelectMap -> do
-<<<<<<< HEAD
       NodeIdData table pkeyColumnValues <- RS.resolveNodeId fld
       case Map.lookup (GS.mkTableTy table) nodeSelectMap of
         Nothing       -> throwVE $ "table " <> table <<> " not found"
         Just selOpCtx -> do
           validateHdrs userInfo (_socHeaders selOpCtx)
           QRFNode <$> RS.convertNodeSelect selOpCtx pkeyColumnValues fld
-=======
-      NodeIdV1 (V1NodeId table columnValues) <- RS.resolveNodeId fld
-      case Map.lookup (GS.mkTableTy table) nodeSelectMap of
-        Nothing       -> throwVE $ "table " <> table <<> " not found"
-        Just (selOpCtx, pkeyColumns) -> do
-          validateHdrs userInfo (_socHeaders selOpCtx)
-          QRFNode <$> RS.convertNodeSelect selOpCtx pkeyColumns columnValues fld
->>>>>>> 0ec01488
     QCSelect ctx -> do
       validateHdrs userInfo (_socHeaders ctx)
       QRFSimple <$> RS.convertSelect ctx fld
@@ -177,12 +160,7 @@
     QCSelectConnection pk ctx -> do
       validateHdrs userInfo (_socHeaders ctx)
       QRFConnection <$> RS.convertConnectionSelect pk ctx fld
-<<<<<<< HEAD
     QCFuncConnection pk ctx ->
-=======
-    QCFuncConnection pk ctx -> do
-      validateHdrs userInfo (_fqocHeaders ctx)
->>>>>>> 0ec01488
       QRFConnection <$> RS.convertConnectionFuncQuery pk ctx fld
 
 mutFldToTx
@@ -215,10 +193,7 @@
   let rjCtx = (httpManager, reqHeaders, userInfo)
   opCtx <- getOpCtx $ V._fName fld
   let noRespHeaders = fmap (,[])
-<<<<<<< HEAD
-=======
       roleName = _uiRole userInfo
->>>>>>> 0ec01488
   case opCtx of
     MCInsert ctx -> do
       validateHdrs userInfo (_iocHeaders ctx)
