{-# LANGUAGE ViewPatterns #-}

module Hasura.GraphQL.Schema.Mutation
  ( insertIntoTable
  , insertOneIntoTable
  , updateTable
  , updateTableByPk
  , deleteFromTable
  , deleteFromTableByPk
  ) where


import           Data.Has
import           Hasura.Prelude

import qualified Data.HashMap.Strict            as Map
import qualified Data.HashSet                   as Set
import qualified Data.List                      as L
import qualified Data.Text                      as T
import qualified Language.GraphQL.Draft.Syntax  as G
import qualified Data.Environment               as Env

import qualified Hasura.GraphQL.Parser          as P
import qualified Hasura.RQL.DML.Delete.Types    as RQL
import qualified Hasura.RQL.DML.Insert.Types    as RQL
import qualified Hasura.RQL.DML.Returning.Types as RQL
import qualified Hasura.RQL.DML.Update          as RQL
import qualified Hasura.RQL.DML.Update.Types    as RQL
import qualified Hasura.SQL.DML                 as S
import qualified Hasura.Tracing                 as Tracing


import           Hasura.GraphQL.Parser          (FieldParser, InputFieldsParser, Kind (..), Parser,
                                                 UnpreparedValue (..), mkParameter)
import           Hasura.GraphQL.Parser.Class
import           Hasura.GraphQL.Schema.BoolExp
import           Hasura.GraphQL.Schema.Common
import           Hasura.GraphQL.Schema.Insert
import           Hasura.GraphQL.Schema.Select
import           Hasura.GraphQL.Schema.Table
import           Hasura.RQL.Types
import           Hasura.SQL.Types



-- insert

insertIntoTable
  :: forall m n r. (MonadSchema n m, MonadTableInfo r m, MonadRole r m, Has QueryContext r)
  => QualifiedTable       -- ^ qualified name of the table
  -> G.Name               -- ^ field display name
  -> Maybe G.Description  -- ^ field description, if any
  -> InsPermInfo          -- ^ insert permissions of the table
  -> Maybe SelPermInfo    -- ^ select permissions of the table (if any)
  -> Maybe UpdPermInfo    -- ^ update permissions of the table (if any)
  -> m (FieldParser n (AnnMultiInsert UnpreparedValue))
insertIntoTable table fieldName description insertPerms selectPerms updatePerms = do
  columns         <- tableColumns table
  selectionParser <- mutationSelectionSet table selectPerms
  objectsParser   <- P.list <$> tableFieldsInput table insertPerms
  conflictParser  <- fmap join $ sequenceA $ conflictObject table selectPerms <$> updatePerms
  let conflictName = $$(G.litName "on_conflict")
      conflictDesc = "on conflict condition"
      objectsName  = $$(G.litName "objects")
      objectsDesc  = "the rows to be inserted"
      argsParser   = do
        conflictClause <- maybe
          (pure Nothing)
          (P.fieldOptional conflictName (Just conflictDesc))
          conflictParser
        objects <- P.field objectsName (Just objectsDesc) objectsParser
        pure (conflictClause, objects)
  pure $ P.subselection fieldName description argsParser selectionParser
    <&> \((conflictClause, objects), output) ->
       ( mkInsertObject objects table columns conflictClause insertPerms updatePerms
       , RQL.MOutMultirowFields output
       )

insertOneIntoTable
  :: forall m n r. (MonadSchema n m, MonadTableInfo r m, MonadRole r m, Has QueryContext r)
  => QualifiedTable       -- ^ qualified name of the table
  -> G.Name               -- ^ field display name
  -> Maybe G.Description  -- ^ field description, if any
  -> InsPermInfo          -- ^ insert permissions of the table
  -> SelPermInfo          -- ^ select permissions of the table
  -> Maybe UpdPermInfo    -- ^ update permissions of the table (if any)
  -> m (FieldParser n (AnnMultiInsert UnpreparedValue))
insertOneIntoTable table fieldName description insertPerms selectPerms updatePerms  = do
  columns         <- tableColumns table
  selectionParser <- tableSelectionSet table selectPerms
  objectParser    <- tableFieldsInput table insertPerms
  conflictParser  <- fmap join $ sequenceA $ conflictObject table (Just selectPerms) <$> updatePerms
  let conflictName  = $$(G.litName "on_conflict")
      conflictDesc  = "on conflict condition"
      objectName    = $$(G.litName "object")
      objectDesc    = "the row to be inserted"
      argsParser    = do
        conflictClause <- maybe
          (pure Nothing)
          (P.fieldOptional conflictName (Just conflictDesc))
          conflictParser
        object <- P.field objectName (Just objectDesc) objectParser
        pure (conflictClause, object)
  pure $ P.subselection fieldName description argsParser selectionParser
    <&> \((conflictClause, object), output) ->
       ( mkInsertObject [object] table columns conflictClause insertPerms updatePerms
       , RQL.MOutSinglerowObject output
       )


tableFieldsInput
  :: forall m n r. (MonadSchema n m, MonadTableInfo r m, MonadRole r m)
  => QualifiedTable -- ^ qualified name of the table
  -> InsPermInfo    -- ^ insert permissions of the table
  -> m (Parser 'Input n (AnnInsObj UnpreparedValue))
tableFieldsInput table insertPerms = memoizeOn 'tableFieldsInput table do
  tableName    <- qualifiedObjectToName table
  allFields    <- _tciFieldInfoMap . _tiCoreInfo <$> askTableInfo table
  objectFields <- catMaybes <$> for (Map.elems allFields) \case
    FIComputedField _ -> pure Nothing
    FIRemoteRelationship _ -> pure Nothing
    FIColumn columnInfo ->
      whenMaybe (Set.member (pgiColumn columnInfo) (ipiCols insertPerms)) do
        let columnName = pgiName columnInfo
            columnDesc = pgiDescription columnInfo
        fieldParser <- P.column (pgiType columnInfo) (G.Nullability $ pgiIsNullable columnInfo)
        pure $ P.fieldOptional columnName columnDesc fieldParser `mapField`
          \(mkParameter -> value) -> AnnInsObj [(pgiColumn columnInfo, value)] [] []
    FIRelationship relationshipInfo -> runMaybeT $ do
      let otherTable = riRTable  relationshipInfo
          relName    = riName    relationshipInfo
      permissions  <- MaybeT $ tablePermissions otherTable
      relFieldName <- lift $ textToName $ relNameToTxt relName
      insPerms     <- MaybeT $ pure $ _permIns permissions
      let selPerms = _permSel permissions
          updPerms = _permUpd permissions
      lift $ case riType relationshipInfo of
        ObjRel -> do
          parser <- objectRelationshipInput otherTable insPerms selPerms updPerms
          pure $ P.fieldOptional relFieldName Nothing parser `mapField`
            \objRelIns -> AnnInsObj [] [RelIns objRelIns relationshipInfo] []
        ArrRel -> do
          parser <- P.nullable <$> arrayRelationshipInput otherTable insPerms selPerms updPerms
          pure $ P.fieldOptional relFieldName Nothing parser <&> \arrRelIns -> do
            rel <- join arrRelIns
            Just $ AnnInsObj [] [] [RelIns rel relationshipInfo | not $ null $ _aiInsObj rel]
  let objectName = tableName <> $$(G.litName "_insert_input")
      objectDesc = G.Description $ "input type for inserting data into table " <>> table
  pure $ P.object objectName (Just objectDesc) $ catMaybes <$> sequenceA objectFields
    <&> mconcat

objectRelationshipInput
  :: forall m n r. (MonadSchema n m, MonadTableInfo r m, MonadRole r m)
  => QualifiedTable
  -> InsPermInfo
  -> Maybe SelPermInfo
  -> Maybe UpdPermInfo
  -> m (Parser 'Input n (SingleObjIns UnpreparedValue))
objectRelationshipInput table insertPerms selectPerms updatePerms =
  memoizeOn 'objectRelationshipInput table do
  tableName      <- qualifiedObjectToName table
  columns        <- tableColumns table
  objectParser   <- tableFieldsInput table insertPerms
  conflictParser <- fmap join $ sequenceA $ conflictObject table selectPerms <$> updatePerms
  let conflictName = $$(G.litName "on_conflict")
      objectName   = $$(G.litName "data")
      inputName    = tableName <> $$(G.litName "_obj_rel_insert_input")
      inputDesc    = G.Description $ "input type for inserting object relation for remote table " <>> table
      inputParser = do
        conflictClause <- maybe
          (pure Nothing)
          (P.fieldOptional conflictName Nothing)
          conflictParser
        object <- P.field objectName Nothing objectParser
        pure $ mkInsertObject object table columns conflictClause insertPerms updatePerms
  pure $ P.object inputName (Just inputDesc) inputParser

arrayRelationshipInput
  :: forall m n r. (MonadSchema n m, MonadTableInfo r m, MonadRole r m)
  => QualifiedTable
  -> InsPermInfo
  -> Maybe SelPermInfo
  -> Maybe UpdPermInfo
  -> m (Parser 'Input n (MultiObjIns UnpreparedValue))
arrayRelationshipInput table insertPerms selectPerms updatePerms =
  memoizeOn 'arrayRelationshipInput table do
  tableName      <- qualifiedObjectToName table
  columns        <- tableColumns table
  objectParser   <- tableFieldsInput table insertPerms
  conflictParser <- fmap join $ sequenceA $ conflictObject table selectPerms <$> updatePerms
  let conflictName = $$(G.litName "on_conflict")
      objectsName  = $$(G.litName "data")
      inputName    = tableName <> $$(G.litName "_arr_rel_insert_input")
      inputDesc    = G.Description $ "input type for inserting array relation for remote table " <>> table
      inputParser = do
        conflictClause <- maybe
          (pure Nothing)
          (P.fieldOptional conflictName Nothing)
          conflictParser
        objects <- P.field objectsName Nothing $ P.list objectParser
        pure $ mkInsertObject objects table columns conflictClause insertPerms updatePerms
  pure $ P.object inputName (Just inputDesc) inputParser


mkInsertObject
  :: a
  -> QualifiedTable
  -> [PGColumnInfo]
  -> Maybe (RQL.ConflictClauseP1 UnpreparedValue)
  -> InsPermInfo
  -> Maybe UpdPermInfo
  -> AnnIns a UnpreparedValue
mkInsertObject objects table columns conflictClause insertPerms updatePerms =
  AnnIns { _aiInsObj         = objects
         , _aiTableName      = table
         , _aiConflictClause = conflictClause
         , _aiCheckCond      = (insertCheck, updateCheck)
         , _aiTableCols      = columns
         , _aiDefVals        = defaultValues
         }
  where insertCheck = fmapAnnBoolExp partialSQLExpToUnpreparedValue $ ipiCheck insertPerms
        updateCheck = fmapAnnBoolExp partialSQLExpToUnpreparedValue <$> (upiCheck =<< updatePerms)
        defaultValues = Map.union (partialSQLExpToUnpreparedValue <$> ipiSet insertPerms)
          $ fmap UVLiteral $ S.mkColDefValMap $ map pgiColumn columns

conflictObject
  :: forall m n r. (MonadSchema n m, MonadTableInfo r m, MonadRole r m)
  => QualifiedTable
  -> Maybe SelPermInfo
  -> UpdPermInfo
  -> m (Maybe (Parser 'Input n (RQL.ConflictClauseP1 UnpreparedValue)))
conflictObject table selectPerms updatePerms = runMaybeT $ do
  tableName        <- lift $ qualifiedObjectToName table
  columnsEnum      <- MaybeT $ tableUpdateColumnsEnum table updatePerms
  constraints      <- MaybeT $ tciUniqueOrPrimaryKeyConstraints . _tiCoreInfo <$> askTableInfo table
  constraintParser <- lift $ conflictConstraint constraints table
  whereExpParser   <- lift $ boolExp table selectPerms
  let objectName = tableName <> $$(G.litName "_on_conflict")
      objectDesc = G.Description $ "on conflict condition type for table " <>> table
      constraintName = $$(G.litName "constraint")
      columnsName    = $$(G.litName "update_columns")
      whereExpName   = $$(G.litName "where")
      fieldsParser = do
        constraint <- RQL.CTConstraint <$> P.field constraintName Nothing constraintParser
        columns    <- P.field columnsName Nothing $ P.list columnsEnum
        whereExp   <- P.fieldOptional whereExpName Nothing whereExpParser
        pure $ case columns of
          [] -> RQL.CP1DoNothing $ Just constraint
          _  -> RQL.CP1Update constraint columns preSetColumns $
            BoolAnd $ catMaybes [whereExp, Just $ fmapAnnBoolExp partialSQLExpToUnpreparedValue $ upiFilter updatePerms]
  pure $ P.object objectName (Just objectDesc) fieldsParser
  where preSetColumns = partialSQLExpToUnpreparedValue <$> upiSet updatePerms

conflictConstraint
  :: forall m n r. (MonadSchema n m, MonadTableInfo r m)
  => NonEmpty Constraint
  -> QualifiedTable
  -> m (Parser 'Both n ConstraintName)
conflictConstraint constraints table = memoizeOn 'conflictConstraint table $ do
  tableName <- qualifiedObjectToName table
  constraintEnumValues <- for constraints \constraint -> do
    name <- textToName $ getConstraintTxt $ _cName constraint
    pure ( P.mkDefinition name (Just "unique or primary key constraint") P.EnumValueInfo
         , _cName constraint
         )
  let enumName  = tableName <> $$(G.litName "_constraint")
      enumDesc  = G.Description $ "unique or primary key constraints on table " <>> table
  pure $ P.enum enumName (Just enumDesc) constraintEnumValues



-- update

updateTable
  :: forall m n r. (MonadSchema n m, MonadTableInfo r m, MonadRole r m, Has QueryContext r)
  => QualifiedTable       -- ^ qualified name of the table
  -> G.Name               -- ^ field display name
  -> Maybe G.Description  -- ^ field description, if any
  -> UpdPermInfo          -- ^ update permissions of the table
  -> Maybe SelPermInfo    -- ^ select permissions of the table (if any)
  -> m (Maybe (FieldParser n (RQL.AnnUpdG UnpreparedValue)))
updateTable table fieldName description updatePerms selectPerms = runMaybeT $ do
  let whereName = $$(G.litName "where")
      whereDesc = "filter the rows which have to be updated"
  opArgs    <- MaybeT $ updateOperators table updatePerms
  columns   <- lift $ tableColumns table
  whereArg  <- lift $ P.field whereName (Just whereDesc) <$> boolExp table selectPerms
  selection <- lift $ mutationSelectionSet table selectPerms
  let argsParser = liftA2 (,) opArgs whereArg
  pure $ P.subselection fieldName description argsParser selection
    <&> mkUpdateObject table columns updatePerms . fmap RQL.MOutMultirowFields

updateTableByPk
  :: forall m n r. (MonadSchema n m, MonadTableInfo r m, MonadRole r m, Has QueryContext r)
  => QualifiedTable       -- ^ qualified name of the table
  -> G.Name               -- ^ field display name
  -> Maybe G.Description  -- ^ field description, if any
  -> UpdPermInfo          -- ^ update permissions of the table
  -> SelPermInfo          -- ^ select permissions of the table
  -> m (Maybe (FieldParser n (RQL.AnnUpdG UnpreparedValue)))
updateTableByPk table fieldName description updatePerms selectPerms = runMaybeT $ do
  tableName <- qualifiedObjectToName table
  columns   <- lift   $ tableSelectColumns table selectPerms
  pkArgs    <- MaybeT $ primaryKeysArguments table selectPerms
  opArgs    <- MaybeT $ updateOperators table updatePerms
  selection <- lift $ tableSelectionSet table selectPerms
  let pkFieldName  = $$(G.litName "pk_columns")
      pkObjectName = tableName <> $$(G.litName "_pk_columns_input")
      pkObjectDesc = G.Description $ "primary key columns input for table: " <> G.unName tableName
      argsParser   = do
        operators <- opArgs
        primaryKeys <- P.field pkFieldName Nothing $ P.object pkObjectName (Just pkObjectDesc) pkArgs
        pure (operators, primaryKeys)
  pure $ P.subselection fieldName description argsParser selection
    <&> mkUpdateObject table columns updatePerms . fmap RQL.MOutSinglerowObject

mkUpdateObject
  :: QualifiedTable
  -> [PGColumnInfo]
  -> UpdPermInfo
  -> ( ( [(PGCol, RQL.UpdOpExpG UnpreparedValue)]
       , AnnBoolExp UnpreparedValue
       )
     , RQL.MutationOutputG UnpreparedValue
     )
  -> RQL.AnnUpdG UnpreparedValue
mkUpdateObject table columns updatePerms ((opExps, whereExp), mutationOutput) =
  RQL.AnnUpd { RQL.uqp1Table   = table
             , RQL.uqp1OpExps  = opExps
             , RQL.uqp1Where   = (permissionFilter, whereExp)
             , RQL.uqp1Check   = checkExp
             , RQL.uqp1Output  = mutationOutput
             , RQL.uqp1AllCols = columns
             }
  where
    permissionFilter = fmapAnnBoolExp partialSQLExpToUnpreparedValue $ upiFilter updatePerms
    checkExp = maybe annBoolExpTrue (fmapAnnBoolExp partialSQLExpToUnpreparedValue) $ upiCheck updatePerms


updateOperators
  :: forall m n r. (MonadSchema n m, MonadTableInfo r m)
  => QualifiedTable -- ^ qualified name of the table
  -> UpdPermInfo    -- ^ update permissions of the table
  -> m (Maybe (InputFieldsParser n [(PGCol, RQL.UpdOpExpG UnpreparedValue)]))
updateOperators table updatePermissions = do
  tableName <- qualifiedObjectToName table
  columns   <- tableUpdateColumns table updatePermissions
  let numericCols = onlyNumCols   columns
      jsonCols    = onlyJSONBCols columns
  parsers <- catMaybes <$> sequenceA
    [ updateOperator tableName $$(G.litName "_set")
        columnParser RQL.UpdSet columns
        "sets the columns of the filtered rows to the given values"
        (G.Description $ "input type for updating data in table " <>> tableName)

    , updateOperator tableName $$(G.litName "_inc")
        columnParser RQL.UpdInc numericCols
        "increments the integer columns with given value of the filtered values"
        (G.Description $"input type for incrementing integer columns in table " <>> tableName)

    , let desc = "prepend existing jsonb value of filtered columns with new jsonb value"
      in updateOperator tableName $$(G.litName "_prepend")
         columnParser RQL.UpdPrepend jsonCols desc desc

    , let desc = "append existing jsonb value of filtered columns with new jsonb value"
      in updateOperator tableName $$(G.litName "_append")
         columnParser RQL.UpdAppend jsonCols desc desc

    , let desc = "delete key/value pair or string element. key/value pairs are matched based on their key value"
      in updateOperator tableName $$(G.litName "_delete_key")
         textParser RQL.UpdDeleteKey jsonCols desc desc

    , let desc = "delete the array element with specified index (negative integers count from the end). "
                 <> "throws an error if top level container is not an array"
      in updateOperator tableName $$(G.litName "_delete_elem")
         intParser RQL.UpdDeleteElem jsonCols desc desc

    , let desc = "delete the field or element with specified path (for JSON arrays, negative integers count from the end)"
      in updateOperator tableName $$(G.litName "_delete_at_path")
         (fmap P.list . textParser) RQL.UpdDeleteAtPath jsonCols desc desc
    ]
  whenMaybe (not $ null parsers) do
    let allowedOperators = fst <$> parsers
    pure $ fmap catMaybes (sequenceA $ snd <$> parsers)
      `P.bindFields` \opExps -> do
        -- there needs to be at least one operator in the update, even if it is empty
        let presetColumns = Map.toList $ RQL.UpdSet . partialSQLExpToUnpreparedValue <$> upiSet updatePermissions
        when (null opExps && null presetColumns) $ parseError $
          "at least any one of " <> (T.intercalate ", " allowedOperators) <> " is expected"

        -- no column should appear twice
        let flattenedExps = concat opExps
            groupedExps   = L.groupBy ((==) `on` fst) $ sortOn (getPGColTxt . fst) flattenedExps
            erroneousExps = concat $ filter ((> 1) . length) groupedExps
        when (not $ null erroneousExps) $ parseError $ "column found in multiple operators; "
          <> (T.intercalate ", " $ flip map erroneousExps \(column, opExp) ->
                 getPGColTxt column <> " in " <> RQL.updateOperatorText opExp)

        pure $ presetColumns <> flattenedExps
  where
    columnParser columnInfo = fmap P.mkParameter <$> P.column (pgiType columnInfo) (G.Nullability $ pgiIsNullable columnInfo)
    textParser   _          = fmap P.mkParameter <$> P.column (PGColumnScalar PGText)    (G.Nullability False)
    intParser    _          = fmap P.mkParameter <$> P.column (PGColumnScalar PGInteger) (G.Nullability False)

    updateOperator
      :: G.Name
      -> G.Name
      -> (PGColumnInfo -> m (Parser 'Both n a))
      -> (a -> RQL.UpdOpExpG UnpreparedValue)
      -> [PGColumnInfo]
      -> G.Description
      -> G.Description
      -> m (Maybe (Text, InputFieldsParser n (Maybe [(PGCol, RQL.UpdOpExpG UnpreparedValue)])))
    updateOperator tableName opName mkParser updOpExp columns opDesc objDesc =
      whenMaybe (not $ null columns) do
        fields <- for columns \columnInfo -> do
          let fieldName = pgiName columnInfo
              fieldDesc = pgiDescription columnInfo
          fieldParser <- mkParser columnInfo
          pure $ P.fieldOptional fieldName fieldDesc fieldParser
            `mapField` \value -> (pgiColumn columnInfo, updOpExp value)
        let objName = tableName <> opName <> $$(G.litName "_input")
        pure $ (G.unName opName,)
             $ P.fieldOptional opName (Just opDesc)
             $ P.object objName (Just objDesc)
             $ catMaybes <$> sequenceA fields



-- delete

deleteFromTable
  :: forall m n r. (MonadSchema n m, MonadTableInfo r m, MonadRole r m, Has QueryContext r)
  => QualifiedTable       -- ^ qualified name of the table
  -> G.Name               -- ^ field display name
  -> Maybe G.Description  -- ^ field description, if any
  -> DelPermInfo          -- ^ delete permissions of the table
  -> Maybe SelPermInfo    -- ^ select permissions of the table (if any)
  -> m (FieldParser n (RQL.AnnDelG UnpreparedValue))
deleteFromTable table fieldName description deletePerms selectPerms = do
  let whereName = $$(G.litName "where")
      whereDesc = "filter the rows which have to be deleted"
  whereArg  <- P.field whereName (Just whereDesc) <$> boolExp table selectPerms
  selection <- mutationSelectionSet table selectPerms
  columns   <- tableColumns table
  pure $ P.subselection fieldName description whereArg selection
    <&> mkDeleteObject table columns deletePerms . fmap RQL.MOutMultirowFields

deleteFromTableByPk
  :: forall m n r. (MonadSchema n m, MonadTableInfo r m, MonadRole r m, Has QueryContext r)
  => QualifiedTable       -- ^ qualified name of the table
  -> G.Name               -- ^ field display name
  -> Maybe G.Description  -- ^ field description, if any
  -> DelPermInfo          -- ^ delete permissions of the table
  -> SelPermInfo          -- ^ select permissions of the table
  -> m (Maybe (FieldParser n (RQL.AnnDelG UnpreparedValue)))
deleteFromTableByPk table fieldName description deletePerms selectPerms = runMaybeT $ do
  columns   <- lift   $ tableSelectColumns table selectPerms
  pkArgs    <- MaybeT $ primaryKeysArguments table selectPerms
  selection <- lift $ tableSelectionSet table selectPerms
  pure $ P.subselection fieldName description pkArgs selection
    <&> mkDeleteObject table columns deletePerms . fmap RQL.MOutSinglerowObject

mkDeleteObject
  :: QualifiedTable
  -> [PGColumnInfo]
  -> DelPermInfo
  -> (AnnBoolExp UnpreparedValue, RQL.MutationOutputG UnpreparedValue)
  -> RQL.AnnDelG UnpreparedValue
mkDeleteObject table columns deletePerms (whereExp, mutationOutput) =
  RQL.AnnDel { RQL.dqp1Table   = table
             , RQL.dqp1Where   = (permissionFilter, whereExp)
             , RQL.dqp1Output  = mutationOutput
             , RQL.dqp1AllCols = columns
             }
  where
    permissionFilter = fmapAnnBoolExp partialSQLExpToUnpreparedValue $ dpiFilter deletePerms



-- common

mutationSelectionSet
  :: forall m n r. (MonadSchema n m, MonadTableInfo r m, MonadRole r m, Has QueryContext r)
  => QualifiedTable
  -> Maybe SelPermInfo
  -> m (Parser 'Output n (RQL.MutFldsG UnpreparedValue))
mutationSelectionSet table selectPerms =
  memoizeOn 'mutationSelectionSet table do
  tableName <- qualifiedObjectToName table
  returning <- runMaybeT do
    permissions <- MaybeT $ pure selectPerms
    tableSet    <- lift $ tableSelectionList table permissions
    let returningName = $$(G.litName "returning")
        returningDesc = "data from the rows affected by the mutation"
    pure $ RQL.MRet <$> P.subselection_ returningName  (Just returningDesc) tableSet
  let affectedRowsName = $$(G.litName "affected_rows")
      affectedRowsDesc = "number of rows affected by the mutation"
      selectionName    = tableName <> $$(G.litName "_mutation_response")
      selectionDesc    = G.Description $ "response of any mutation on the table " <>> table

      selectionFields  = catMaybes
        [ Just $ RQL.MCount <$
            P.selection_ affectedRowsName (Just affectedRowsDesc) P.int
        , returning
        ]
  pure $ P.selectionSet selectionName (Just selectionDesc) selectionFields
    <&> parsedSelectionsToFields RQL.MExp

primaryKeysArguments
  :: forall m n r. (MonadSchema n m, MonadTableInfo r m)
  => QualifiedTable
  -> SelPermInfo
  -> m (Maybe (InputFieldsParser n (AnnBoolExp UnpreparedValue)))
primaryKeysArguments table selectPerms = runMaybeT $ do
  primaryKeys <- MaybeT $ _tciPrimaryKey . _tiCoreInfo <$> askTableInfo table
  let columns = _pkColumns primaryKeys
  guard $ all (\c -> pgiColumn c `Set.member` spiCols selectPerms) columns
  lift $ fmap (BoolAnd . toList) . sequenceA <$> for columns \columnInfo -> do
    field <- P.column (pgiType columnInfo) (G.Nullability False)
    pure $ BoolFld . AVCol columnInfo . pure . AEQ True . mkParameter <$>
      P.field (pgiName columnInfo) (pgiDescription columnInfo) field

third :: (c -> d) -> (a,b,c) -> (a,b,d)
<<<<<<< HEAD
third f (a,b,c) = (a,b,f c)
=======
third f (a,b,c) = (a,b,f c)



-- insert translation

-- FIXME: this should probably be elsewhere, perhaps in Execute?
-- Furthermore, this has been lifted almost verbatim from Resolve
-- and is unlikely to be correct on the first try. For instance:
-- - all calls to "validate" have been removed, since everything they
--   do should be baked directly into the parsers above.
-- - some paths still throw errors; is this something we're okay with
--   or should this operation be total? what should we move to our
--   internal representation, to avoid errors here?
-- - is some of this code dead or unused? are there paths never taken?
--   can it be simplified?

fmapAnnInsert :: (a -> b) -> AnnMultiInsert a -> AnnMultiInsert b
fmapAnnInsert f (annIns, mutationOutput) =
  ( fmapMulti annIns
  , runIdentity $ RQL.traverseMutationOutput (pure . f) mutationOutput
  )
  where
    fmapMulti (AnnIns objs table conflictClause (insertCheck, updateCheck) columns defaultValues) =
      AnnIns
        (fmap fmapObject objs)
        table
        (fmap (fmap f) conflictClause)
        (fmapAnnBoolExp f insertCheck, fmap (fmapAnnBoolExp f) updateCheck)
        columns
        (fmap f defaultValues)
    fmapSingle (AnnIns obj table conflictClause (insertCheck, updateCheck) columns defaultValues) =
      AnnIns
        (fmapObject obj)
        table
        (fmap (fmap f) conflictClause)
        (fmapAnnBoolExp f insertCheck, fmap (fmapAnnBoolExp f) updateCheck)
        columns
        (fmap f defaultValues)
    fmapObject (AnnInsObj columns objRels arrRels) =
      AnnInsObj
        (fmap (fmap f) columns)
        (fmap (fmapRel fmapSingle) objRels)
        (fmap (fmapRel fmapMulti)  arrRels)
    fmapRel t (RelIns object relInfo) = RelIns (t object) relInfo


convertToSQLTransaction
  :: (HasVersion, MonadTx m, MonadIO m, Tracing.MonadTrace m)
  => Env.Environment
  -> AnnMultiInsert S.SQLExp
  -> RQL.MutationRemoteJoinCtx
  -> Seq.Seq Q.PrepArg
  -> Bool
  -> m EncJSON
convertToSQLTransaction env (annIns, mutationOutput) rjCtx planVars stringifyNum =
  if null $ _aiInsObj annIns
  then pure $ buildEmptyMutResp mutationOutput
  else insertMultipleObjects env annIns [] rjCtx mutationOutput planVars stringifyNum

insertMultipleObjects
  :: (HasVersion, MonadTx m, MonadIO m, Tracing.MonadTrace m)
  => Env.Environment
  -> MultiObjIns S.SQLExp
  -> [(PGCol, S.SQLExp)]
  -> RQL.MutationRemoteJoinCtx
  -> RQL.MutationOutput
  -> Seq.Seq Q.PrepArg
  -> Bool
  -> m EncJSON
insertMultipleObjects env multiObjIns additionalColumns rjCtx mutationOutput planVars stringifyNum =
  bool withoutRelsInsert withRelsInsert anyRelsToInsert
  where
    AnnIns insObjs table conflictClause checkCondition columnInfos defVals = multiObjIns
    allInsObjRels = concatMap _aioObjRels insObjs
    allInsArrRels = concatMap _aioArrRels insObjs
    anyRelsToInsert = not $ null allInsArrRels && null allInsObjRels

    withoutRelsInsert = do
      for_ (_aioColumns <$> insObjs) \column ->
        validateInsert (map fst column) [] (map fst additionalColumns)
      let columnValues = map (mkSQLRow defVals) $ union additionalColumns . _aioColumns <$> insObjs
          columnNames  = Map.keys defVals
          insertQuery  = RQL.InsertQueryP1
            table
            columnNames
            columnValues
            conflictClause
            checkCondition
            mutationOutput
            columnInfos
      RQL.execInsertQuery env stringifyNum (Just rjCtx) (insertQuery, planVars)

    withRelsInsert = do
      insertRequests <- for insObjs \obj -> do
        let singleObj = AnnIns obj table conflictClause checkCondition columnInfos defVals
        insertObject env singleObj additionalColumns rjCtx planVars stringifyNum
      let affectedRows = sum $ map fst insertRequests
          columnValues = catMaybes $ map snd insertRequests
      selectExpr <- RQL.mkSelCTEFromColVals table columnInfos columnValues
      let (mutOutputRJ, remoteJoins) = RQL.getRemoteJoinsMutationOutput mutationOutput
          sqlQuery = Q.fromBuilder $ toSQL $
                     RQL.mkMutationOutputExp table columnInfos (Just affectedRows) selectExpr mutOutputRJ stringifyNum
      RQL.executeMutationOutputQuery env sqlQuery [] $ (,rjCtx) <$> remoteJoins

insertObject
  :: (HasVersion, MonadTx m, MonadIO m, Tracing.MonadTrace m)
  => Env.Environment
  -> SingleObjIns S.SQLExp
  -> [(PGCol, S.SQLExp)]
  -> RQL.MutationRemoteJoinCtx
  -> Seq.Seq Q.PrepArg
  -> Bool
  -> m (Int, Maybe (ColumnValues TxtEncodedPGVal))
insertObject env singleObjIns additionalColumns rjCtx planVars stringifyNum = do
  validateInsert (map fst columns) (map _riRelInfo objectRels) (map fst additionalColumns)

  -- insert all object relations and fetch this insert dependent column values
  objInsRes <- forM objectRels $ insertObjRel env planVars rjCtx stringifyNum

  -- prepare final insert columns
  let objRelAffRows = sum $ map fst objInsRes
      objRelDeterminedCols = concatMap snd objInsRes
      finalInsCols = columns <> objRelDeterminedCols <> additionalColumns

  cte <- mkInsertQ table onConflict finalInsCols defaultValues checkCond

  MutateResp affRows colVals <- liftTx $ RQL.mutateAndFetchCols table allColumns (cte, planVars) stringifyNum
  colValM <- asSingleObject colVals

  arrRelAffRows <- bool (withArrRels colValM) (return 0) $ null arrayRels
  let totAffRows = objRelAffRows + affRows + arrRelAffRows

  return (totAffRows, colValM)
  where
    AnnIns annObj table onConflict checkCond allColumns defaultValues = singleObjIns
    AnnInsObj columns objectRels arrayRels = annObj

    arrRelDepCols = flip getColInfos allColumns $
      concatMap (Map.keys . riMapping . _riRelInfo) arrayRels

    withArrRels colValM = do
      colVal <- onNothing colValM $ throw400 NotSupported cannotInsArrRelErr
      arrDepColsWithVal <- fetchFromColVals colVal arrRelDepCols
      arrInsARows <- forM arrayRels $ insertArrRel env arrDepColsWithVal rjCtx planVars stringifyNum
      return $ sum arrInsARows

    asSingleObject = \case
      [] -> pure Nothing
      [r] -> pure $ Just r
      _ -> throw500 "more than one row returned"

    cannotInsArrRelErr =
      "cannot proceed to insert array relations since insert to table "
      <> table <<> " affects zero rows"

insertObjRel
  :: (HasVersion, MonadTx m, MonadIO m, Tracing.MonadTrace m)
  => Env.Environment
  -> Seq.Seq Q.PrepArg
  -> RQL.MutationRemoteJoinCtx
  -> Bool
  -> ObjRelIns S.SQLExp
  -> m (Int, [(PGCol, S.SQLExp)])
insertObjRel env planVars rjCtx stringifyNum objRelIns = do
  (affRows, colValM) <- insertObject env singleObjIns [] rjCtx planVars stringifyNum
  colVal <- onNothing colValM $ throw400 NotSupported errMsg
  retColsWithVals <- fetchFromColVals colVal rColInfos
  let columns = flip mapMaybe (Map.toList mapCols) \(column, target) -> do
        value <- lookup target retColsWithVals
        Just (column, value)
  return (affRows, columns)
  where
    RelIns singleObjIns relInfo = objRelIns
    relName = riName relInfo
    table = riRTable relInfo
    mapCols = riMapping relInfo
    allCols = _aiTableCols singleObjIns
    rCols = Map.elems mapCols
    rColInfos = getColInfos rCols allCols
    errMsg = "cannot proceed to insert object relation "
             <> relName <<> " since insert to table "
             <> table <<> " affects zero rows"

insertArrRel
  :: (HasVersion, MonadTx m, MonadIO m, Tracing.MonadTrace m)
  => Env.Environment
  -> [(PGCol, S.SQLExp)]
  -> RQL.MutationRemoteJoinCtx
  -> Seq.Seq Q.PrepArg
  -> Bool
  -> ArrRelIns S.SQLExp
  -> m Int
insertArrRel env resCols rjCtx planVars stringifyNum arrRelIns = do
  let additionalColumns = flip mapMaybe resCols \(column, value) -> do
        target <- Map.lookup column mapping
        Just (target, value)
  resBS <- insertMultipleObjects env multiObjIns additionalColumns rjCtx mutOutput planVars stringifyNum
  resObj <- decodeEncJSON resBS
  onNothing (Map.lookup ("affected_rows" :: T.Text) resObj) $
    throw500 "affected_rows not returned in array rel insert"
  where
    RelIns multiObjIns relInfo = arrRelIns
    mapping   = riMapping relInfo
    mutOutput = RQL.MOutMultirowFields [("affected_rows", RQL.MCount)]

-- | validate an insert object based on insert columns,
-- | insert object relations and additional columns from parent
validateInsert
  :: (MonadError QErr m)
  => [PGCol] -- ^ inserting columns
  -> [RelInfo] -- ^ object relation inserts
  -> [PGCol] -- ^ additional fields from parent
  -> m ()
validateInsert insCols objRels addCols = do
  -- validate insertCols
  unless (null insConflictCols) $ throw400 ValidationFailed $
    "cannot insert " <> showPGCols insConflictCols
    <> " columns as their values are already being determined by parent insert"

  forM_ objRels $ \relInfo -> do
    let lCols = Map.keys $ riMapping relInfo
        relName = riName relInfo
        relNameTxt = relNameToTxt relName
        lColConflicts = lCols `intersect` (addCols <> insCols)
    withPathK relNameTxt $ unless (null lColConflicts) $ throw400 ValidationFailed $
      "cannot insert object relation ship " <> relName
      <<> " as " <> showPGCols lColConflicts
      <> " column values are already determined"
  where
    insConflictCols = insCols `intersect` addCols


mkInsertQ
  :: MonadError QErr m
  => QualifiedTable
  -> Maybe (RQL.ConflictClauseP1 S.SQLExp)
  -> [(PGCol, S.SQLExp)]
  -> Map.HashMap PGCol S.SQLExp
  -> (AnnBoolExpSQL, Maybe AnnBoolExpSQL)
  -> m S.CTE
mkInsertQ table onConflictM insCols defVals (insCheck, updCheck) = do
  let sqlConflict = RQL.toSQLConflict table <$> onConflictM
      sqlExps = mkSQLRow defVals insCols
      valueExp = S.ValuesExp [S.TupleExp sqlExps]
      tableCols = Map.keys defVals
      sqlInsert =
        S.SQLInsert table tableCols valueExp sqlConflict
          . Just
          $ S.RetExp
            [ S.selectStar
            , S.Extractor
                (RQL.insertOrUpdateCheckExpr table onConflictM
                  (RQL.toSQLBoolExp (S.QualTable table) insCheck)
                  (fmap (RQL.toSQLBoolExp (S.QualTable table)) updCheck))
                Nothing
            ]
  pure $ S.CTEInsert sqlInsert

fetchFromColVals
  :: MonadError QErr m
  => ColumnValues TxtEncodedPGVal
  -> [PGColumnInfo]
  -> m [(PGCol, S.SQLExp)]
fetchFromColVals colVal reqCols =
  forM reqCols $ \ci -> do
    let valM = Map.lookup (pgiColumn ci) colVal
    val <- onNothing valM $ throw500 $ "column "
           <> pgiColumn ci <<> " not found in given colVal"
    let pgColVal = case val of
          TENull  -> S.SENull
          TELit t -> S.SELit t
    return (pgiColumn ci, pgColVal)

mkSQLRow :: Map.HashMap PGCol S.SQLExp -> [(PGCol, S.SQLExp)] -> [S.SQLExp]
mkSQLRow defVals withPGCol = map snd $
  flip map (Map.toList defVals) $
    \(col, defVal) -> (col,) $ fromMaybe defVal $ Map.lookup col withPGColMap
  where
    withPGColMap = Map.fromList withPGCol

buildEmptyMutResp :: RQL.MutationOutput -> EncJSON
buildEmptyMutResp = \case
  RQL.MOutMultirowFields mutFlds -> encJFromJValue $ OMap.fromList $ map (second convMutFld) mutFlds
  RQL.MOutSinglerowObject _      -> encJFromJValue $ J.Object mempty
  where
    convMutFld = \case
      RQL.MCount -> J.toJSON (0 :: Int)
      RQL.MExp e -> J.toJSON e
      RQL.MRet _ -> J.toJSON ([] :: [J.Value])

decodeEncJSON :: (J.FromJSON a, QErrM m) => EncJSON -> m a
decodeEncJSON =
  either (throw500 . T.pack) decodeValue .
  J.eitherDecode . encJToLBS
>>>>>>> 7ad271aa
<|MERGE_RESOLUTION|>--- conflicted
+++ resolved
@@ -522,302 +522,4 @@
       P.field (pgiName columnInfo) (pgiDescription columnInfo) field
 
 third :: (c -> d) -> (a,b,c) -> (a,b,d)
-<<<<<<< HEAD
-third f (a,b,c) = (a,b,f c)
-=======
-third f (a,b,c) = (a,b,f c)
-
-
-
--- insert translation
-
--- FIXME: this should probably be elsewhere, perhaps in Execute?
--- Furthermore, this has been lifted almost verbatim from Resolve
--- and is unlikely to be correct on the first try. For instance:
--- - all calls to "validate" have been removed, since everything they
---   do should be baked directly into the parsers above.
--- - some paths still throw errors; is this something we're okay with
---   or should this operation be total? what should we move to our
---   internal representation, to avoid errors here?
--- - is some of this code dead or unused? are there paths never taken?
---   can it be simplified?
-
-fmapAnnInsert :: (a -> b) -> AnnMultiInsert a -> AnnMultiInsert b
-fmapAnnInsert f (annIns, mutationOutput) =
-  ( fmapMulti annIns
-  , runIdentity $ RQL.traverseMutationOutput (pure . f) mutationOutput
-  )
-  where
-    fmapMulti (AnnIns objs table conflictClause (insertCheck, updateCheck) columns defaultValues) =
-      AnnIns
-        (fmap fmapObject objs)
-        table
-        (fmap (fmap f) conflictClause)
-        (fmapAnnBoolExp f insertCheck, fmap (fmapAnnBoolExp f) updateCheck)
-        columns
-        (fmap f defaultValues)
-    fmapSingle (AnnIns obj table conflictClause (insertCheck, updateCheck) columns defaultValues) =
-      AnnIns
-        (fmapObject obj)
-        table
-        (fmap (fmap f) conflictClause)
-        (fmapAnnBoolExp f insertCheck, fmap (fmapAnnBoolExp f) updateCheck)
-        columns
-        (fmap f defaultValues)
-    fmapObject (AnnInsObj columns objRels arrRels) =
-      AnnInsObj
-        (fmap (fmap f) columns)
-        (fmap (fmapRel fmapSingle) objRels)
-        (fmap (fmapRel fmapMulti)  arrRels)
-    fmapRel t (RelIns object relInfo) = RelIns (t object) relInfo
-
-
-convertToSQLTransaction
-  :: (HasVersion, MonadTx m, MonadIO m, Tracing.MonadTrace m)
-  => Env.Environment
-  -> AnnMultiInsert S.SQLExp
-  -> RQL.MutationRemoteJoinCtx
-  -> Seq.Seq Q.PrepArg
-  -> Bool
-  -> m EncJSON
-convertToSQLTransaction env (annIns, mutationOutput) rjCtx planVars stringifyNum =
-  if null $ _aiInsObj annIns
-  then pure $ buildEmptyMutResp mutationOutput
-  else insertMultipleObjects env annIns [] rjCtx mutationOutput planVars stringifyNum
-
-insertMultipleObjects
-  :: (HasVersion, MonadTx m, MonadIO m, Tracing.MonadTrace m)
-  => Env.Environment
-  -> MultiObjIns S.SQLExp
-  -> [(PGCol, S.SQLExp)]
-  -> RQL.MutationRemoteJoinCtx
-  -> RQL.MutationOutput
-  -> Seq.Seq Q.PrepArg
-  -> Bool
-  -> m EncJSON
-insertMultipleObjects env multiObjIns additionalColumns rjCtx mutationOutput planVars stringifyNum =
-  bool withoutRelsInsert withRelsInsert anyRelsToInsert
-  where
-    AnnIns insObjs table conflictClause checkCondition columnInfos defVals = multiObjIns
-    allInsObjRels = concatMap _aioObjRels insObjs
-    allInsArrRels = concatMap _aioArrRels insObjs
-    anyRelsToInsert = not $ null allInsArrRels && null allInsObjRels
-
-    withoutRelsInsert = do
-      for_ (_aioColumns <$> insObjs) \column ->
-        validateInsert (map fst column) [] (map fst additionalColumns)
-      let columnValues = map (mkSQLRow defVals) $ union additionalColumns . _aioColumns <$> insObjs
-          columnNames  = Map.keys defVals
-          insertQuery  = RQL.InsertQueryP1
-            table
-            columnNames
-            columnValues
-            conflictClause
-            checkCondition
-            mutationOutput
-            columnInfos
-      RQL.execInsertQuery env stringifyNum (Just rjCtx) (insertQuery, planVars)
-
-    withRelsInsert = do
-      insertRequests <- for insObjs \obj -> do
-        let singleObj = AnnIns obj table conflictClause checkCondition columnInfos defVals
-        insertObject env singleObj additionalColumns rjCtx planVars stringifyNum
-      let affectedRows = sum $ map fst insertRequests
-          columnValues = catMaybes $ map snd insertRequests
-      selectExpr <- RQL.mkSelCTEFromColVals table columnInfos columnValues
-      let (mutOutputRJ, remoteJoins) = RQL.getRemoteJoinsMutationOutput mutationOutput
-          sqlQuery = Q.fromBuilder $ toSQL $
-                     RQL.mkMutationOutputExp table columnInfos (Just affectedRows) selectExpr mutOutputRJ stringifyNum
-      RQL.executeMutationOutputQuery env sqlQuery [] $ (,rjCtx) <$> remoteJoins
-
-insertObject
-  :: (HasVersion, MonadTx m, MonadIO m, Tracing.MonadTrace m)
-  => Env.Environment
-  -> SingleObjIns S.SQLExp
-  -> [(PGCol, S.SQLExp)]
-  -> RQL.MutationRemoteJoinCtx
-  -> Seq.Seq Q.PrepArg
-  -> Bool
-  -> m (Int, Maybe (ColumnValues TxtEncodedPGVal))
-insertObject env singleObjIns additionalColumns rjCtx planVars stringifyNum = do
-  validateInsert (map fst columns) (map _riRelInfo objectRels) (map fst additionalColumns)
-
-  -- insert all object relations and fetch this insert dependent column values
-  objInsRes <- forM objectRels $ insertObjRel env planVars rjCtx stringifyNum
-
-  -- prepare final insert columns
-  let objRelAffRows = sum $ map fst objInsRes
-      objRelDeterminedCols = concatMap snd objInsRes
-      finalInsCols = columns <> objRelDeterminedCols <> additionalColumns
-
-  cte <- mkInsertQ table onConflict finalInsCols defaultValues checkCond
-
-  MutateResp affRows colVals <- liftTx $ RQL.mutateAndFetchCols table allColumns (cte, planVars) stringifyNum
-  colValM <- asSingleObject colVals
-
-  arrRelAffRows <- bool (withArrRels colValM) (return 0) $ null arrayRels
-  let totAffRows = objRelAffRows + affRows + arrRelAffRows
-
-  return (totAffRows, colValM)
-  where
-    AnnIns annObj table onConflict checkCond allColumns defaultValues = singleObjIns
-    AnnInsObj columns objectRels arrayRels = annObj
-
-    arrRelDepCols = flip getColInfos allColumns $
-      concatMap (Map.keys . riMapping . _riRelInfo) arrayRels
-
-    withArrRels colValM = do
-      colVal <- onNothing colValM $ throw400 NotSupported cannotInsArrRelErr
-      arrDepColsWithVal <- fetchFromColVals colVal arrRelDepCols
-      arrInsARows <- forM arrayRels $ insertArrRel env arrDepColsWithVal rjCtx planVars stringifyNum
-      return $ sum arrInsARows
-
-    asSingleObject = \case
-      [] -> pure Nothing
-      [r] -> pure $ Just r
-      _ -> throw500 "more than one row returned"
-
-    cannotInsArrRelErr =
-      "cannot proceed to insert array relations since insert to table "
-      <> table <<> " affects zero rows"
-
-insertObjRel
-  :: (HasVersion, MonadTx m, MonadIO m, Tracing.MonadTrace m)
-  => Env.Environment
-  -> Seq.Seq Q.PrepArg
-  -> RQL.MutationRemoteJoinCtx
-  -> Bool
-  -> ObjRelIns S.SQLExp
-  -> m (Int, [(PGCol, S.SQLExp)])
-insertObjRel env planVars rjCtx stringifyNum objRelIns = do
-  (affRows, colValM) <- insertObject env singleObjIns [] rjCtx planVars stringifyNum
-  colVal <- onNothing colValM $ throw400 NotSupported errMsg
-  retColsWithVals <- fetchFromColVals colVal rColInfos
-  let columns = flip mapMaybe (Map.toList mapCols) \(column, target) -> do
-        value <- lookup target retColsWithVals
-        Just (column, value)
-  return (affRows, columns)
-  where
-    RelIns singleObjIns relInfo = objRelIns
-    relName = riName relInfo
-    table = riRTable relInfo
-    mapCols = riMapping relInfo
-    allCols = _aiTableCols singleObjIns
-    rCols = Map.elems mapCols
-    rColInfos = getColInfos rCols allCols
-    errMsg = "cannot proceed to insert object relation "
-             <> relName <<> " since insert to table "
-             <> table <<> " affects zero rows"
-
-insertArrRel
-  :: (HasVersion, MonadTx m, MonadIO m, Tracing.MonadTrace m)
-  => Env.Environment
-  -> [(PGCol, S.SQLExp)]
-  -> RQL.MutationRemoteJoinCtx
-  -> Seq.Seq Q.PrepArg
-  -> Bool
-  -> ArrRelIns S.SQLExp
-  -> m Int
-insertArrRel env resCols rjCtx planVars stringifyNum arrRelIns = do
-  let additionalColumns = flip mapMaybe resCols \(column, value) -> do
-        target <- Map.lookup column mapping
-        Just (target, value)
-  resBS <- insertMultipleObjects env multiObjIns additionalColumns rjCtx mutOutput planVars stringifyNum
-  resObj <- decodeEncJSON resBS
-  onNothing (Map.lookup ("affected_rows" :: T.Text) resObj) $
-    throw500 "affected_rows not returned in array rel insert"
-  where
-    RelIns multiObjIns relInfo = arrRelIns
-    mapping   = riMapping relInfo
-    mutOutput = RQL.MOutMultirowFields [("affected_rows", RQL.MCount)]
-
--- | validate an insert object based on insert columns,
--- | insert object relations and additional columns from parent
-validateInsert
-  :: (MonadError QErr m)
-  => [PGCol] -- ^ inserting columns
-  -> [RelInfo] -- ^ object relation inserts
-  -> [PGCol] -- ^ additional fields from parent
-  -> m ()
-validateInsert insCols objRels addCols = do
-  -- validate insertCols
-  unless (null insConflictCols) $ throw400 ValidationFailed $
-    "cannot insert " <> showPGCols insConflictCols
-    <> " columns as their values are already being determined by parent insert"
-
-  forM_ objRels $ \relInfo -> do
-    let lCols = Map.keys $ riMapping relInfo
-        relName = riName relInfo
-        relNameTxt = relNameToTxt relName
-        lColConflicts = lCols `intersect` (addCols <> insCols)
-    withPathK relNameTxt $ unless (null lColConflicts) $ throw400 ValidationFailed $
-      "cannot insert object relation ship " <> relName
-      <<> " as " <> showPGCols lColConflicts
-      <> " column values are already determined"
-  where
-    insConflictCols = insCols `intersect` addCols
-
-
-mkInsertQ
-  :: MonadError QErr m
-  => QualifiedTable
-  -> Maybe (RQL.ConflictClauseP1 S.SQLExp)
-  -> [(PGCol, S.SQLExp)]
-  -> Map.HashMap PGCol S.SQLExp
-  -> (AnnBoolExpSQL, Maybe AnnBoolExpSQL)
-  -> m S.CTE
-mkInsertQ table onConflictM insCols defVals (insCheck, updCheck) = do
-  let sqlConflict = RQL.toSQLConflict table <$> onConflictM
-      sqlExps = mkSQLRow defVals insCols
-      valueExp = S.ValuesExp [S.TupleExp sqlExps]
-      tableCols = Map.keys defVals
-      sqlInsert =
-        S.SQLInsert table tableCols valueExp sqlConflict
-          . Just
-          $ S.RetExp
-            [ S.selectStar
-            , S.Extractor
-                (RQL.insertOrUpdateCheckExpr table onConflictM
-                  (RQL.toSQLBoolExp (S.QualTable table) insCheck)
-                  (fmap (RQL.toSQLBoolExp (S.QualTable table)) updCheck))
-                Nothing
-            ]
-  pure $ S.CTEInsert sqlInsert
-
-fetchFromColVals
-  :: MonadError QErr m
-  => ColumnValues TxtEncodedPGVal
-  -> [PGColumnInfo]
-  -> m [(PGCol, S.SQLExp)]
-fetchFromColVals colVal reqCols =
-  forM reqCols $ \ci -> do
-    let valM = Map.lookup (pgiColumn ci) colVal
-    val <- onNothing valM $ throw500 $ "column "
-           <> pgiColumn ci <<> " not found in given colVal"
-    let pgColVal = case val of
-          TENull  -> S.SENull
-          TELit t -> S.SELit t
-    return (pgiColumn ci, pgColVal)
-
-mkSQLRow :: Map.HashMap PGCol S.SQLExp -> [(PGCol, S.SQLExp)] -> [S.SQLExp]
-mkSQLRow defVals withPGCol = map snd $
-  flip map (Map.toList defVals) $
-    \(col, defVal) -> (col,) $ fromMaybe defVal $ Map.lookup col withPGColMap
-  where
-    withPGColMap = Map.fromList withPGCol
-
-buildEmptyMutResp :: RQL.MutationOutput -> EncJSON
-buildEmptyMutResp = \case
-  RQL.MOutMultirowFields mutFlds -> encJFromJValue $ OMap.fromList $ map (second convMutFld) mutFlds
-  RQL.MOutSinglerowObject _      -> encJFromJValue $ J.Object mempty
-  where
-    convMutFld = \case
-      RQL.MCount -> J.toJSON (0 :: Int)
-      RQL.MExp e -> J.toJSON e
-      RQL.MRet _ -> J.toJSON ([] :: [J.Value])
-
-decodeEncJSON :: (J.FromJSON a, QErrM m) => EncJSON -> m a
-decodeEncJSON =
-  either (throw500 . T.pack) decodeValue .
-  J.eitherDecode . encJToLBS
->>>>>>> 7ad271aa
+third f (a,b,c) = (a,b,f c)